--- conflicted
+++ resolved
@@ -199,12 +199,8 @@
     match componentType with
     | ROM _ | RAM _ | AsyncROM _ -> 
         failwithf "What? Legacy RAM component types should never occur"
-<<<<<<< HEAD
-    | Input _ -> failwithf "Legacy Input component types should never occur"
-=======
     | Input _ ->
         failwithf "Legacy Input component types should never occur"
->>>>>>> 8ad4e9ba
     | Input1 (width, _) ->
         if comp.Active then
             let bits = ins 0
