(*
    ModelType.fs

    This module provides the type for the FRP UI.
    It could be put next to CommonTypes but non-UI modules should be agnostic of
    the FRP model and run independently of Fable
*)

module rec ModelType

open CommonTypes
open SimulatorTypes
open TruthTableTypes
open Fable.React
open Sheet.SheetInterface
open VerilogTypes

module Constants =
    /// DiagramStyle.rightSectinoWidthL = 650,
    /// WaveSimStyle.Constants.leftMargin = 50,
    /// WaveSimStyle.Constants.rightMargin = 50,
    /// 2 * MainView.Constants.dividerBarWidth = 20,
    /// WaveSimStyle.namesColWidth = 200,
    /// WaveSimStyle.valeusColWidth = 100,
    let initialWaveformColWidth = 650 - 20 - 20 - 20 - 130 - 100


/// Groups components together in the wave selection table.
/// NB: There are fields which are commented out: these can be added back in
/// later on if we want to group those components together by type rather than
/// separately by name.
type ComponentGroup =
    | WireLabel
    | InputOutput
    | Viewers
    | Buses
    | Gates
    | MuxDemux
    | Arithmetic
    | CustomComp
    | FFRegister
    | Memories
    | Component of string


/// control checkboxes in waveform simulator wave selection
type CheckBoxStyle =
    | PortItem of Wave * string
    | ComponentItem of FastComponent
    | GroupItem of ComponentGroup * string list
    | SheetItem of string list

type RightTab =
    | Properties
    | Catalogue
    | Simulation
<<<<<<< HEAD
    | Build
    
=======
    | Transition // hack to make a transition from Simulation to Catalog without a scrollbar artifact
>>>>>>> 83e9ac54

type SimSubTab =
    | StepSim
    | TruthTable
    | WaveSim

type MemoryEditorData = {
    OnlyDiff : bool // Only show diffs in Memory Diff Viewer.
    Address : int64 option // Only show the specified memory address.
    Start: int64
    NumberBase : NumberBase
}

/// Possible fields that may (or may not) be used in a dialog popup.
type PopupDialogData = {
    Text : string option;
    Int : int option;
    Int2: int64 option
    ProjectPath: string
    MemorySetup : (int * int * InitMemData * string option) option // AddressWidth, WordWidth. 
    MemoryEditorData : MemoryEditorData option // For memory editor and viewer.
    Progress: PopupProgress option
    ConstraintTypeSel: ConstraintType option
    ConstraintIOSel: CellIO option
    ConstraintErrorMsg: string option
    NewConstraint: Constraint option
    AlgebraInputs: SimulationIO list option
    AlgebraError: SimulationError option
    VerilogCode: string option
    VerilogErrors: ErrorInfo list
    BadLabel: bool
}

let progress_ = Optics.Lens.create (fun a -> a.Progress) (fun s a -> {a with Progress = s})

type TopMenu = | Closed | Project | Files

//==========//
// Messages //
//==========//



// Messages that will be triggered on key combinations.
type KeyboardShortcutMsg =
    | CtrlS | AltC | AltV | AltZ | AltShiftZ | DEL

type UICommandType =
    | CloseProject
    | ChangeSheet
    | RenameSheet
    | DeleteSheet
    | AddSheet
    | SaveSheet
    | StartWaveSim
    | ViewWaveSim
    | CloseWaveSim
    
//---------------------------------------------------------------
//---------------------WaveSim types-----------------------------
//---------------------------------------------------------------

/// Determines whether the user is able to see the wave viewer pane.
/// Changes value depending on the state of the circuit and whether
/// the wave simulator has been run.
type WaveSimState =
    /// If the Wave Sim has not been before
    | Empty
    /// If no project is open
    | NoProject
    /// If there is an error in the circuit diagram
    | SimError of SimulationError
    /// If there is no sequential (clocked) logic in the circuit
    | NonSequential
    /// While waiting for the fast simulator to finish running
    | Loading
    /// If there are no errors in the circuit diagram
    | Success
    /// if waveSim has been explicitly ended
    | Ended

/// Identifies which Component and Port drives a waveform.
/// Must be an Output port (Input ports cannot drive waveforms).
type DriverT = {
    DriverId: FComponentId
    Port: OutputPortNumber
}

/// Information required to display a waveform.
type Wave = {
    /// Uniquely identifies a waveform
    WaveId: WaveIndexT
    /// First cycle displayed
    StartCycle: int
    /// Number of cycles displayed
    ShownCycles: int
    /// width of one cycle: TODO - remove this and stretch SVGs to fit
    CycleWidth: float
    /// radix of waveform numbers
    Radix: NumberBase
    /// unique within design sheet (SheetId)
    /// [] for top-level waveform: path to sheet
    /// Currently unused.
    SheetId: ComponentId list
    SubSheet: string list // SheetId mapped to custom component names
    /// Wires connected to this waveform. Used to highlight wires
    /// when hovering over wave label.
    Conns: ConnectionId list
    /// Name shown in the waveform viewer. Not guaranteed to be unique.
    DisplayName: string
    /// Number of bits in wave
    ViewerDisplayName: string
    CompLabel: string
    PortLabel: string
    Width: int
    /// TODO: Consider changing to a map keyed by clock cycle.
    /// List indexed by clock cycle to show value of wave.
    WaveValues: StepArray<FData>
    /// SVG of waveform
    SVG: ReactElement option
}

/// Contains all information required by waveform simulator.
/// One WaveSimModel per sheet.
type WaveSimModel = {
    /// Current state of WaveSimModel.
    State: WaveSimState
    /// Top-level sheet for current waveform simulation: copy of model.WaveSimSheet when simulation is running
    TopSheet: string
    /// Copy of all sheets used with reduced canvasState as simulated
    Sheets: Map<string,CanvasState>
    /// Map of all simulatable waves
    AllWaves: Map<WaveIndexT, Wave>
    /// List of which waves are currently visible in the waveform viewer.
    SelectedWaves: WaveIndexT list
    /// Left-most visible clock cycle.
    StartCycle: int
    /// Total number of visible clock cycles.
    ShownCycles: int
    /// Current highlighted clock cycle.
    CurrClkCycle: int
    /// If the user is typing a clock cycle in but erases the contents of the box.
    ClkCycleBoxIsEmpty: bool
    /// Radix in which values are being displayed in the wave simulator.
    Radix: NumberBase
    /// Width of the waveform column.
    WaveformColumnWidth: float
    /// TODO: Should this be refactored into an ActiveModal type option?
    /// If the wave selection modal is visible.
    WaveModalActive: bool
    /// If the ram selection modal is visible.
    RamModalActive: bool
    /// List of RAM components on the sheet.
    RamComps: FastComponent list
    /// Map of which RAM components have been selected.
    SelectedRams: Map<FComponentId, string>
    /// FastSimulation used in the wave simulator.
    FastSim: FastSimulation
    /// String which the user is searching the list of waves by.
    SearchString: string
    /// What is shown in wave sim sheet detail elements
    ShowSheetDetail: Set<string list>
    /// What is shown in wave sim component detail elements
    ShowComponentDetail: Set<FComponentId>
    /// What is shown in wave sim group detail elements
    ShowGroupDetail: Set<ComponentGroup * string list>    /// The label which a user is hovering over.
    HoveredLabel: WaveIndexT option
    /// The index of the wave which the user is dragging.
    DraggedIndex: WaveIndexT option
    /// The value of SelectedWaves when the user started dragging a label.
    /// Used to restore SelectedWaves if the user drops a label in an illegal location.
    PrevSelectedWaves: WaveIndexT list option
}



type DiagEl = | Comp of Component | Conn of Connection

type DragMode = DragModeOn of int | DragModeOff

type IntMode = FirstInt | SecondInt

type MenuCommand =
    | MenuPrint
    | MenuSaveFile
    | MenuNewFile
    | MenuExit
    | MenuZoom of float
    | MenuVerilogOutput

type SimulationProgress =
    {
        InitialClock: int
        FinalClock: int
        ClocksPerChunk: int       
    }

type PopupProgress =
    {
        Value: int
        Max: int
        Title: string
        Speed: float
    }

type Msg =
    | ShowExitDialog
    | Sheet of DrawModelType.SheetT.Msg
    | JSDiagramMsg of JSDiagramMsg
    | KeyboardShortcutMsg of KeyboardShortcutMsg
    | StartSimulation of Result<SimulationData, SimulationError>
    /// Add WaveSimModel to Model.WaveSim map.
    /// String is name of current sheet.
    | AddWSModel of (string * WaveSimModel)
    /// Update the WaveSimModel of the current sheet.
    | SetWSModel of WaveSimModel
    /// Update the WaveSimModel of the specified sheet from update function
    | UpdateWSModel of (WaveSimModel -> WaveSimModel)
    /// Set the current WaveSimModel to the specified sheet
    /// and update the WaveSimModel of the specified sheet.
    | SetWSModelAndSheet of WaveSimModel * string
    /// Generate waveforms according to the current parameters
    /// of the WaveSimModel
    | GenerateWaveforms of WaveSimModel
    /// Run, or rerun, the FastSimulation with the current state of the Canvas.
    | RefreshWaveSim of WaveSimModel
    /// Sets or clears ShowSheetDetail (clearing will remove all child values in the set)
    | SetWaveSheetSelectionOpen of (string list list * bool)
    /// Sets or clears ShowComponentDetail
    | SetWaveComponentSelectionOpen of (FComponentId list * bool)
    /// Sets or clears GroupDetail
    | SetWaveGroupSelectionOpen of ((ComponentGroup * string list) list * bool)
    | LockTabsToWaveSim
    | UnlockTabsFromWaveSim
    | SetSimulationGraph of SimulationGraph  * FastSimulation
    | SetSimulationBase of NumberBase
    | IncrementSimulationClockTick of int
    | EndSimulation
    /// Clears the Model.WaveSim and Model.WaveSimSheet fields.
    | EndWaveSim
    | GenerateTruthTable of option<Result<SimulationData,SimulationError> * CanvasState>
    | RegenerateTruthTable
    | FilterTruthTable
    | SortTruthTable
    | DCReduceTruthTable
    | HideTTColumns
    | CloseTruthTable
    | ClearInputConstraints
    | ClearOutputConstraints
    | AddInputConstraint of Constraint
    | AddOutputConstraint of Constraint
    | DeleteInputConstraint of Constraint
    | DeleteOutputConstraint of Constraint
    | ToggleHideTTColumn of CellIO
    | ClearHiddenTTColumns
    | ClearDCMap
    | SetTTSortType of (CellIO * SortType) option
    | MoveColumn of (CellIO * MoveDirection)
    | SetIOOrder of CellIO []
    | SetTTAlgebraInputs of SimulationIO list
    | SetTTBase of NumberBase
    | SetTTGridCache of ReactElement option
    | ChangeRightTab of RightTab
    | ChangeSimSubTab of SimSubTab
    | SetHighlighted of ComponentId list * ConnectionId list
    | SetSelWavesHighlighted of ConnectionId array
    | SetClipboard of CanvasState
    | SetCreateComponent of Component
    | SetProject of Project
    | UpdateProject of (Project -> Project)
    | UpdateModel of (Model -> Model)
    | UpdateProjectWithoutSyncing of (Project->Project)
    | ShowPopup of ((Msg -> Unit) -> PopupDialogData -> ReactElement)
    | ShowStaticInfoPopup of (string * ReactElement * (Msg -> Unit))
    | ClosePopup
    | SetPopupDialogText of string option
    | SetPopupDialogBadLabel of bool
    | SetPopupDialogCode of string option
    | SetPopupDialogVerilogErrors of ErrorInfo list
    | SetPopupDialogInt of int option
    | SetPopupDialogInt2 of int64 option
    | SetPopupDialogTwoInts of (int64 option * IntMode * string option)
    | SetPropertiesExtraDialogText of string option
    | SetPopupDialogMemorySetup of (int * int * InitMemData * string option) option
    | SetPopupMemoryEditorData of MemoryEditorData option
    | SetPopupProgress of PopupProgress option
    | UpdatePopupProgress of (PopupProgress -> PopupProgress)
    | SetPopupInputConstraints of ConstraintSet option
    | SetPopupOutputConstraints of ConstraintSet option
    | SetPopupConstraintTypeSel of ConstraintType option
    | SetPopupConstraintIOSel of CellIO option
    | SetPopupConstraintErrorMsg of string option
    | SetPopupNewConstraint of Constraint option
    | SetPopupAlgebraInputs of SimulationIO list option
    | SetPopupAlgebraError of SimulationError option
    | TogglePopupAlgebraInput of (SimulationIO * SimulationData)
    | SimulateWithProgressBar of SimulationProgress
    | SetSelectedComponentMemoryLocation of int64 * int64
    | CloseDiagramNotification
    | SetSimulationNotification of ((Msg -> unit) -> ReactElement)
    | CloseSimulationNotification
    | CloseWaveSimNotification
    | SetFilesNotification of ((Msg -> unit) -> ReactElement)
    | CloseFilesNotification
    | SetMemoryEditorNotification of ((Msg -> unit) -> ReactElement)
    | CloseMemoryEditorNotification
    | SetPropertiesNotification of ((Msg -> unit) -> ReactElement)
    | ClosePropertiesNotification
    | SetTopMenu of TopMenu
    | ReloadSelectedComponent of int
    | SetDragMode of DragMode
    /// Set width of right-hand pane when tab is WaveSimulator or TruthTable
    | SetViewerWidth of int
    | MenuAction of MenuCommand * (Msg -> unit)
    | DiagramMouseEvent
    | SelectionHasChanged
    | SetIsLoading of bool
    | SetRouterInteractive of bool
    | CloseApp
    | SetExitDialog of bool
    | ExecutePendingMessages of int
    | DoNothing
    | StartUICmd of UICommandType
    | FinishUICmd
    | ReadUserData of string
    | SetUserData of UserData
    | SetThemeUserData of DrawModelType.SymbolT.ThemeType
    | ExecCmd of Elmish.Cmd<Msg>
    | ExecFuncInMessage of (Model -> (Msg->Unit) -> Unit) * (Msg -> Unit)
    | ExecFuncAsynch of (Unit -> Elmish.Cmd<Msg>)
    | ExecCmdAsynch of Elmish.Cmd<Msg>
    | SendSeqMsgAsynch of seq<Msg>


//================================//
// Componenents loaded from files //
//================================//

type Notifications = {
    FromDiagram : ((Msg -> unit) -> Fable.React.ReactElement) option
    FromSimulation : ((Msg -> unit) -> Fable.React.ReactElement) option
    FromWaveSim : ((Msg -> unit) -> Fable.React.ReactElement) option
    FromFiles : ((Msg -> unit) -> Fable.React.ReactElement) option
    FromMemoryEditor : ((Msg -> unit) -> Fable.React.ReactElement) option
    FromProperties : ((Msg -> unit) -> Fable.React.ReactElement) option
}

type UserData = {
    /// Where to save the persistent app data
    UserAppDir : string option
    LastUsedDirectory: string option
    RecentProjects: string list option
    ArrowDisplay: bool
    WireType: DrawModelType.BusWireT.WireType
    Theme: DrawModelType.SymbolT.ThemeType
    }

type SpinnerState =
   | WaveSimSpinner

type SpinPayload = {
    Payload: Model -> Model
    Name: string
    ToDo: int
    Total: int
    }

type Model = {
    UserData: UserData
    /// Map of sheet name to WaveSimModel
    WaveSim : Map<string, WaveSimModel>

    /// which top-level sheet is used by wavesim
    WaveSimSheet: string option

    /// If the application has a modal spinner waiting for simulation
    Spinner: (Model -> Model) option
        
    /// Draw Canvas
    Sheet: DrawModelType.SheetT.Model

    /// true during period when a sheet or project is loading
    IsLoading: bool

    /// last time check for changes was made
    LastChangeCheckTime: float

    /// top-level canvas used for current wave simulation
    LastSimulatedCanvasState: CanvasState option // reduced (without layout) canvas state
    /// used to determine whether current canvas has been saved (includes any change)
    LastDetailedSavedState: CanvasState
    /// components and connections currently selected

    CurrentSelected: Component list * Connection list
    /// component ids and connection ids previously selected (used to detect changes)
    LastSelectedIds: string list * string list
    /// last used bus width in bits - used as default in next component create dialog
    LastUsedDialogWidth: int
    /// component currently selected in properties dialog
    SelectedComponent : Component option // None if no component is selected.
    /// used during step simulation: simgraph for current clock tick
    CurrentStepSimulationStep : Result<SimulationData,SimulationError> option // None if no simulation is running.
    /// stores the generated truth table 
    CurrentTruthTable: Result<TruthTable,SimulationError> option // None if no Truth Table is being displayed.
    /// bits associated with the maximum number of input rows allowed in a Truth Table
    TTBitLimit: int
    /// input constraints on truth table generation
    TTInputConstraints: ConstraintSet
    /// output constraints on truth table viewing
    TTOutputConstraints: ConstraintSet
    /// which output or viewer columns in the Truth Table should be hidden
    TTHiddenColumns: CellIO list
    /// by which IO and in what way is the Table being sorted
    TTSortType: (CellIO * SortType) option
    /// what is the display order of IOs in Table
    TTIOOrder: CellIO []
    /// Grid Styles for each column in the Table
    TTGridStyles: Map<CellIO,Props.CSSProp list>
    /// Cached CSS Grid for displaying the Truth Table
    TTGridCache: ReactElement option
    /// which of the Truth Table's inputs are currently algebra
    TTAlgebraInputs: SimulationIO list
    /// which of the tabbed panes is currently visible
    RightPaneTabVisible : RightTab
    /// which of the subtabs for the right pane simulation is visible
    SimSubTabVisible: SimSubTab
    /// components and connections which are highlighted
    Hilighted : (ComponentId list * ConnectionId list) * ConnectionId list
    /// Components and connections that have been selected and copied.
    Clipboard : CanvasState 
    /// Track the last added component
    LastCreatedComponent : Component option 
    /// used to enable "SAVE" button
    SavedSheetIsOutOfDate : bool
    /// the project contains, as loadable components, the state of each of its sheets
    CurrentProj : Project option
    /// function to create popup pane if present
    PopupViewFunc : ((Msg -> Unit) -> PopupDialogData -> Fable.React.ReactElement) option
    /// function to create spinner popup pane if present (overrides otehr popups)
    SpinnerPayload : SpinPayload option
    /// data to populate popup (may not all be used)
    PopupDialogData : PopupDialogData
    /// record containing functions that create react elements of notifications
    Notifications : Notifications
    /// State of menus for sheets, projects etc
    TopMenuOpenState : TopMenu
    /// used to determine whether mouse is currently dragging the divider, or used normally
    DividerDragMode: DragMode
    /// viewer width in pixels altered by dragging the divider
    WaveSimViewerWidth: int
    /// if true highlight connections from wavesim editor
    ConnsOfSelectedWavesAreHighlighted: bool
    /// Contains a list of pending messages
    Pending: Msg list
    UIState: UICommandType Option
} 

    with member this.WaveSimOrCurrentSheet =
            match this.WaveSimSheet, this.CurrentProj with
            | None, Some {OpenFileName = name} -> name
            | Some name, _ -> name
            | None, None -> failwithf "What? Project is not open cannot guess sheet!"


let sheet_ = Optics.Lens.create (fun a -> a.Sheet) (fun s a -> {a with Sheet = s})
let popupDialogData_ = Optics.Lens.create (fun a -> a.PopupDialogData) (fun p a -> {a with PopupDialogData = p})



    <|MERGE_RESOLUTION|>--- conflicted
+++ resolved
@@ -54,12 +54,8 @@
     | Properties
     | Catalogue
     | Simulation
-<<<<<<< HEAD
     | Build
-    
-=======
     | Transition // hack to make a transition from Simulation to Catalog without a scrollbar artifact
->>>>>>> 83e9ac54
 
 type SimSubTab =
     | StepSim
