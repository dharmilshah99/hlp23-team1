﻿module Update

open Elmish

open Fulma
open Fable.React
open Fable.React.Props
open ElectronAPI
open FilesIO
open SimulatorTypes
open ModelType
open CommonTypes
open Extractor
open CatalogueView
open PopupView
open FileMenuView
open Sheet.SheetInterface
open DrawModelType
open Fable.SimpleJson


//---------------------------------------------------------------------------------------------//
//---------------------------------------------------------------------------------------------//
//---------------------------------- Update Model ---------------------------------------------//
//---------------------------------------------------------------------------------------------//

///Used to filter specific mouse messages based on mouse data.
let matchMouseMsg (msgSelect: DrawHelpers.MouseT -> bool) (msg : Msg) : bool =
    match msg with
    | Sheet sMsg ->
        match sMsg with
        | SheetT.MouseMsg mMsg ->
            msgSelect mMsg
        | _ -> false
    | _ -> false

/// If debugTrace is on print out human readable info on message.
/// Be careful not to do this on mouse moves (there are too many).
/// be careful not to try to ptint simulation result arrays (that would crash the renderer!).
/// optimise for very quick return in the case that debugLevel = 0 (production version)
/// optimise for quick return if nothing is printed.
let getMessageTraceString (msg: Msg) =
    let noDisplayMouseOp (mMsg:DrawHelpers.MouseT) = 
        mMsg.Op = DrawHelpers.Drag || mMsg.Op = DrawHelpers.Move
    let noDisplayMessage = function
        | Sheet (SheetT.Msg.Wire(BusWireT.Msg.Symbol(SymbolT.MouseMsg _ | SymbolT.ShowPorts _ ))) -> true
        | _ -> false
    let shortDisplayMsg = function 
        | SetWSModel _ -> Some "U(SetWSModel)"
        | StartSimulation _ -> Some "U(StartSimulation)"
        | SetSimulationGraph _ -> Some "U(SetSimulationGraph)"
        | SetPopupMemoryEditorData _ -> Some "U(SetPopupmemoryEditorData)"
        | _ -> None 
    if JSHelpers.debugLevel = 0 ||
       not (Set.contains "update" JSHelpers.debugTraceUI) ||
       matchMouseMsg noDisplayMouseOp msg ||
       noDisplayMessage msg then
        ""
    else 
        match shortDisplayMsg msg with
        | Some shortName -> shortName
        | None ->
            Helpers.sprintInitial 70 $"{msg}"




/// Read persistent user data from file in userAppDir.
/// Store in Model UserData.
let private readUserData (userAppDir: string) (model: Model) : Model * Cmd<Msg> =
    let addAppDirToUserData model = 
        {model with UserData = {model.UserData with UserAppDir = Some userAppDir}}

    let modelOpt =
        try
            let jsonRes = tryReadFileSync <| pathJoin [|userAppDir;"IssieSettings.json"|]
            jsonRes
            |> Result.bind (fun json -> Json.tryParseAs<UserData> json)
            |> Result.bind (fun (data: UserData) -> Ok {model with UserData = data})
            |> (function | Ok model -> model | Error _ -> printfn "Error reading user data" ; model)
            |> addAppDirToUserData 
            |> userDataToDrawBlockModel
            |> Some
        with
        | e -> None
    match modelOpt with
    | Some model -> model, Cmd.none
    | None -> addAppDirToUserData model, Cmd.none

let private writeUserData (model:Model) =
    model.UserData.UserAppDir
    |> Option.map (fun userAppDir ->
        try
            let data = drawBlockModelToUserData model model.UserData
            Json.serialize<UserData> data |> Ok
        with
        | e -> Error "Can't write settings on this PC because userAppDir does not exist"
        |> Result.bind (fun json -> writeFile (pathJoin [|userAppDir;"IssieSettings.json"|]) json)
        |> Result.mapError (fun mess -> $"Write error on directory {userAppDir}: %s{mess}")
        |> function | Error mess -> printfn "%s" mess | _ -> ())
    |> ignore

/// subfunction used in model update function
let private getSimulationDataOrFail model msg =
    match model.CurrentStepSimulationStep with
    | None -> failwithf "what? Getting simulation data when no simulation is running: %s" msg
    | Some sim ->
        match sim with
        | Error _ -> failwithf "what? Getting simulation data when could not start because of error: %s" msg
        | Ok simData -> simData

let verilogOutputPage sheet fPath  =
    div [] [
        str $"You can write sheet '{sheet}' (and its subsheets) in either simulation or synthesis format. The output will be written to:"
        Text.div [ 
            Modifiers [ Modifier.TextWeight TextWeight.Bold]
            Props [Style [TextAlign TextAlignOptions.Center; CSSProp.Padding "10px"; FontFamily "monospace"; FontSize "15px"]]] [str $"%s{Helpers.cropToLength 55 false fPath}.v"]
        Columns.columns [ ]
            [ Column.column [ ]
                [ Panel.panel [ Panel.Color IsInfo ]
                    [ Panel.heading [ ] [ str "Simulation output"]
                      Panel.Block.div [] [ str "Simulation output will run on an online synthesis tool such as Icarus v10 to check that Issie's Verilog output is working"]
                      Panel.Block.div [] 
                        [ Button.button 
                            [   Button.Color IsSuccess
                               
                                Button.IsFullWidth
                                Button.OnClick <| openInBrowser "https://www.tutorialspoint.com/compile_verilog_online.php"
                            ]
                            [ str "Icarus v10 Verilog simulator"]
                        ]
                    ]
                ]
              Column.column [ ]
                [ Panel.panel [ Panel.Color IsInfo ]
                    [ Panel.heading [ ] [ str "Synthesis output"]
                      Panel.Block.div [] [str "Synthesis output can be used as input to FPGA synthesis tools." ]
                      Panel.Block.div [] 
                        [ Button.button 
                            [   Button.Color IsSuccess                          
                                Button.IsFullWidth
                                Button.OnClick <| openInBrowser "https://github.com/edstott/issie-synth"
                            ]
                            [ str "Instructions for synthesis work-flow"] 
                        ]
                      
                         ] ] ] ] 


/// handle Menu actions that may need Model data
let getMenuView (act: MenuCommand) (model: Model) (dispatch: Msg -> Unit) =
    match act with
    | MenuSaveFile -> 
        FileMenuView.saveOpenFileActionWithModelUpdate model dispatch |> ignore
        SetHasUnsavedChanges false
        |> JSDiagramMsg |> dispatch
    | MenuNewFile -> 
        FileMenuView.addFileToProject model dispatch
    | MenuExit ->
        FileMenuView.doActionWithSaveFileDialog "Exit ISSIE" CloseApp model dispatch ()
    | MenuVerilogOutput ->
        mapOverProject () model (fun p ->
            let sheet = p.OpenFileName
            let fPath = FilesIO.pathJoin [|p.ProjectPath ; sheet|]
            PopupView.choicePopup
                "Verilog Output"
                (verilogOutputPage sheet fPath)
                "Write Synthesis Verilog"
                "Write Simulation Verilog"
                (fun forSim _ -> 
                    match forSim with
                    | true -> SimulationView.verilogOutput Verilog.ForSynthesis model dispatch
                    | false -> SimulationView.verilogOutput Verilog.ForSimulation model dispatch
                    dispatch ClosePopup)
                dispatch)
            
    | _ -> ()
    model

/// get timestamp of current loaded component.
/// is this ever used? No.
let getCurrentTimeStamp model =
    match model.CurrentProj with
    | None -> System.DateTime.MinValue
    | Some p ->
        p.LoadedComponents
        |> List.tryFind (fun lc -> lc.Name = p.OpenFileName)
        |> function | Some lc -> lc.TimeStamp
                    | None -> failwithf "Project inconsistency: can't find component %s in %A"
                                p.OpenFileName ( p.LoadedComponents |> List.map (fun lc -> lc.Name))

/// Replace timestamp of current loaded component in model project by current time
/// Used in update function
let updateTimeStamp model =
    let setTimeStamp (lc:LoadedComponent) = {lc with TimeStamp = System.DateTime.Now}
    match model.CurrentProj with
    | None -> model
    | Some p ->
        p.LoadedComponents
        |> List.map (fun lc -> if lc.Name = p.OpenFileName then setTimeStamp lc else lc)
        |> fun lcs -> { model with CurrentProj=Some {p with LoadedComponents = lcs}}

//Finds if the current canvas is different from the saved canvas
// waits 50ms from last check

let findChange (model : Model) : bool = 
    let last = model.LastChangeCheckTime // NB no check to reduce total findChange time implemented yet - TODO if needed
    let start = TimeHelpers.getTimeMs()

    match model.CurrentProj with
    | None -> false
    | Some prj ->
        //For better efficiency just check if the save button
        let savedComponent = 
            prj.LoadedComponents
            |> List.find (fun lc -> lc.Name = prj.OpenFileName)
        let canv = savedComponent.CanvasState
        let canv' = model.Sheet.GetCanvasState ()
        (canv <> canv') && not (compareCanvas 100. canv canv')
        |> TimeHelpers.instrumentInterval "findChange" start

/// Needed so that constant properties selection will work
/// Maybe good idea for other things too?
let resetDialogIfSelectionHasChanged newModel oldModel =
    let newSelected = newModel.Sheet.SelectedComponents
    if newSelected.Length = 1 && newSelected <> oldModel.Sheet.SelectedComponents then
        {newModel with PopupDialogData = {newModel.PopupDialogData with Text = None ; Int = None}}
    else newModel

let updateComponentMemory (addr:int64) (data:int64) (compOpt: Component option) =
    match compOpt with
    | None -> None
    | Some ({Type= (AsyncROM1 mem as ct)} as comp)
    | Some ({Type = (ROM1 mem as ct)} as comp)
    | Some ({Type= (AsyncRAM1 mem as ct)} as comp)
    | Some ({Type= (RAM1 mem as ct)} as comp) -> 
        let update mem ct =
            match ct with
            | AsyncROM1 _ -> AsyncROM1 mem
            | ROM1 _ -> ROM1 mem
            | RAM1 _ -> RAM1 mem
            | AsyncRAM1 _ -> AsyncRAM1 mem
            | _ -> ct
        let mem' = {mem with Data = mem.Data |> Map.add addr data}
        Some {comp with Type= update mem' ct}
    | _ -> compOpt
   
let exitApp (model:Model) =
    // send message to main process to initiate window close and app shutdown
    writeUserData model
    renderer.ipcRenderer.send("exit-the-app",[||])

///Tests physical equality on two objects
///Used because Msg type does not support structural equality
let isSameMsg = LanguagePrimitives.PhysicalEquality 



///Returns None if no mouse drag message found, returns Some (lastMouseMsg, msgQueueWithoutMouseMsgs) if a drag message was found
let getLastMouseMsg msgQueue =
    msgQueue
    |> List.filter (matchMouseMsg (fun mMsg -> mMsg.Op = DrawHelpers.Drag))
    |> function
    | [] -> None
    | lst -> Some lst.Head //First item in the list was the last to be added (most recent)

let sheetMsg sMsg model = 
    let sModel, sCmd = SheetUpdate.update sMsg model.Sheet
    let newModel = { model with Sheet = sModel} 
    {newModel with SavedSheetIsOutOfDate = findChange newModel}, Cmd.map Sheet sCmd

//----------------------------------------------------------------------------------------------------------------//
//-----------------------------------------------UPDATE-----------------------------------------------------------//
//----------------------------------------------------------------------------------------------------------------//

/// Main MVU model update function
let update (msg : Msg) oldModel =
    let startUpdate = TimeHelpers.getTimeMs()

    //Add the message to the pending queue if it is a mouse drag message
    let model =
        if matchMouseMsg (fun mMsg -> mMsg.Op = DrawHelpers.Drag) msg then
            {oldModel with Pending = msg :: oldModel.Pending}
        else
            oldModel
    
    //Check if the current message is stored as pending, if so execute all pending messages currently in the queue
    let testMsg, cmd =
        List.tryFind (fun x -> isSameMsg x msg) model.Pending
        |> function
        | Some _ ->
            //Add any message recieved to the pending message queue
            DoNothing, Cmd.ofMsg (ExecutePendingMessages (List.length model.Pending))
        | None ->
            msg, Cmd.none

    // main message dispatch match expression
    match testMsg with
    | StartUICmd uiCmd ->
        match model.UIState with
        | None -> //if nothing is currently being processed, allow the ui command operation to take place
            match uiCmd with
            | CloseProject ->
                {model with CurrentProj = None; UIState = Some uiCmd}, Cmd.none
            | _ -> 
                {model with UIState = Some uiCmd}, Cmd.ofMsg (Sheet (SheetT.SetSpinner true))
        | _ -> model, Cmd.none //otherwise discard the message
    | FinishUICmd _ ->
        let popup = CustomCompPorts.optCurrentSheetDependentsPopup model
        {model with UIState = None; PopupViewFunc = popup}, Cmd.ofMsg (Sheet (SheetT.SetSpinner false))
    (*| ShowExitDialog ->
        match model.CurrentProj with
        | Some p when model.SavedSheetIsOutOfDate ->
            {model with ExitDialog = true}, Cmd.none
        | _ -> // exit immediately since nothing to save
            exitApp()
            model, Cmd.none*)
    | CloseApp ->
        exitApp model
        model, Cmd.none
    (*| SetExitDialog status ->
        {model with ExitDialog = status}, Cmd.none*)
    | Sheet sMsg ->
        match sMsg, model.PopupViewFunc with
        | SheetT.ToggleNet canvas, _ ->
            model, Cmd.none
        | SheetT.KeyPress _, Some _ -> 
            // do not allow keys to affect Sheet when popup is on.
            model, Cmd.none
        | _ -> sheetMsg sMsg model
    // special mesages for mouse control of screen vertical dividing bar, active when Wavesim is selected as rightTab
    | SetDragMode mode -> {model with DividerDragMode= mode}, Cmd.none
    | SetViewerWidth w ->
        {model with WaveSimViewerWidth = w}, Cmd.none
    | ReloadSelectedComponent width ->
        {model with LastUsedDialogWidth=width}, Cmd.none
    | StartSimulation simData -> 
        { model with CurrentStepSimulationStep = Some simData }, Cmd.none
    | SetWSModel wsModel ->
        setWSModel wsModel model, Cmd.none
    | SetWSModelAndSheet (wsModel, wsSheet) ->
        let newModel =
            {model with WaveSimSheet = wsSheet}
            |> setWSModel wsModel
        newModel, Cmd.none
    | RefreshWaveSim (wsModel, simData, canvState) ->
        model, Cmd.OfAsync.perform WaveSim.refreshWaveSim (wsModel, simData, canvState) SetWSModel
    | AddWSModel (sheet, wsModel) ->
        { model with 
            WaveSim = Map.add sheet wsModel model.WaveSim
        }, Cmd.none
    | InitiateWaveSimulation wsModel ->
        let start = TimeHelpers.getTimeMs ()
        let allWaves =
            Map.map (WaveSim.generateWaveform wsModel) wsModel.AllWaves
            |> TimeHelpers.instrumentInterval "InitiateWaveSimulation generateWaveform" start

        let wsModel' = {wsModel with AllWaves = allWaves}

        setWSModel wsModel' model, Cmd.ofMsg (Sheet(SheetT.SetSpinner false))

    | SetSimulationGraph (graph, fastSim) ->
        let simData = getSimulationDataOrFail model "SetSimulationGraph"
        { model with CurrentStepSimulationStep = { simData with Graph = graph ; FastSim = fastSim} |> Ok |> Some }, Cmd.none
    | SetSimulationBase numBase ->
        let simData = getSimulationDataOrFail model "SetSimulationBase"
        { model with CurrentStepSimulationStep = { simData with NumberBase = numBase } |> Ok |> Some }, Cmd.none
    | IncrementSimulationClockTick n ->
        let simData = getSimulationDataOrFail model "IncrementSimulationClockTick"
        { model with CurrentStepSimulationStep = { simData with ClockTickNumber = simData.ClockTickNumber + n } |> Ok |> Some }, Cmd.none
    | EndSimulation ->
        { model with CurrentStepSimulationStep = None }, Cmd.none
<<<<<<< HEAD
    | EndWaveSim -> 
=======
    | EndWaveSim ->
>>>>>>> 8ad4e9ba
        { model with WaveSim = Map.empty; WaveSimSheet = ""}, Cmd.none
    | ChangeRightTab newTab -> 
        let inferMsg = JSDiagramMsg <| InferWidths()
        let editCmds = [inferMsg; ClosePropertiesNotification] |> List.map Cmd.ofMsg
        firstTip <- true
        { model with RightPaneTabVisible = newTab }, 
        match newTab with 
        | Properties -> Cmd.batch <| editCmds
        | Catalogue -> Cmd.batch  <| editCmds
        | Simulation -> Cmd.batch <| editCmds
        //| TruthTable -> Cmd.batch <| editCmds
    | ChangeSimSubTab subTab ->
        let inferMsg = JSDiagramMsg <| InferWidths()
        let editCmds = [inferMsg; ClosePropertiesNotification] |> List.map Cmd.ofMsg
        { model with SimSubTabVisible = subTab},
        match subTab with
        | StepSim -> Cmd.batch <| editCmds
        | TruthTable -> Cmd.batch <| editCmds
        | WaveSim -> Cmd.batch <| editCmds
    | SetHighlighted (componentIds, connectionIds) ->
        let sModel, sCmd = SheetUpdate.update (SheetT.ColourSelection (componentIds, connectionIds, HighLightColor.Red)) model.Sheet
        {model with Sheet = sModel}, Cmd.map Sheet sCmd
    | SetSelWavesHighlighted connIds ->
        let wModel, wCmd = SheetUpdate.update (SheetT.ColourSelection ([], Array.toList connIds, HighLightColor.Blue)) model.Sheet
        {model with Sheet = wModel}, Cmd.map Sheet wCmd
    | SetClipboard components -> { model with Clipboard = components }, Cmd.none
    | SetCreateComponent pos -> { model with LastCreatedComponent = Some pos }, Cmd.none
    | SetProject project ->
        { model with
            CurrentProj = Some project
            PopupDialogData = {model.PopupDialogData with ProjectPath = project.ProjectPath}
        }, Cmd.none
    | UpdateProject update ->
        CustomCompPorts.updateProjectFiles true update model, Cmd.none
    | UpdateProjectWithoutSyncing update -> 
        CustomCompPorts.updateProjectFiles false update model,Cmd.none
    | ShowPopup popup -> { model with PopupViewFunc = Some popup }, Cmd.none
    | ShowStaticInfoPopup(title, body, dispatch) ->
        let foot = div [] []
        PopupView.closablePopup title body foot [Width 800] dispatch
        model, Cmd.none
    | ClosePopup ->
        { model with
            PopupViewFunc = None;
            PopupDialogData =
                    { model.PopupDialogData with
                        Text = None;
                        Int = None;
                        Int2 = None;
                        MemorySetup = None;
                        MemoryEditorData = None;
                        VerilogCode = None;
                        VerilogErrors = [];
                    }}, Cmd.none
    | SetPopupDialogText text ->
        { model with PopupDialogData = {model.PopupDialogData with Text = text} }, Cmd.none
    | SetPopupDialogCode code ->
        { model with PopupDialogData = {model.PopupDialogData with VerilogCode = code} }, Cmd.none
    | SetPopupDialogVerilogErrors errorList ->
        { model with PopupDialogData = {model.PopupDialogData with VerilogErrors = errorList} }, Cmd.none
    | SetPopupDialogInt int ->
        { model with PopupDialogData = {model.PopupDialogData with Int = int} }, Cmd.none
    | SetPopupDialogTwoInts data ->
        { model with PopupDialogData =
                        match data with
                        | n, FirstInt,_ ->  {model.PopupDialogData with Int  = Option.map int32 n}
                        | n, SecondInt, optText -> {model.PopupDialogData with Int2 = n}
        }, Cmd.none
    | SetPopupDialogMemorySetup m ->
        { model with PopupDialogData = {model.PopupDialogData with MemorySetup = m} }, Cmd.none
    | SetPopupMemoryEditorData m ->
        { model with PopupDialogData = {model.PopupDialogData with MemoryEditorData = m} }, Cmd.none
    | SetPopupProgress progOpt ->
        { model with PopupDialogData = {model.PopupDialogData with Progress = progOpt} }, Cmd.none
    | UpdatePopupProgress updateFn ->
        { model with PopupDialogData = {model.PopupDialogData with Progress = Option.map updateFn model.PopupDialogData.Progress} }, Cmd.none

    | SimulateWithProgressBar simPars ->
        SimulationView.simulateWithProgressBar simPars model
    | SetSelectedComponentMemoryLocation (addr,data) ->
        {model with SelectedComponent = updateComponentMemory addr data model.SelectedComponent}, Cmd.none
    | CloseDiagramNotification ->
        { model with Notifications = {model.Notifications with FromDiagram = None} }, Cmd.none
    | SetSimulationNotification n ->
        { model with Notifications =
                        { model.Notifications with FromSimulation = Some n} }, Cmd.none
    | CloseSimulationNotification ->
        { model with Notifications = {model.Notifications with FromSimulation = None} }, Cmd.none
    | CloseWaveSimNotification ->
        { model with Notifications = {model.Notifications with FromWaveSim = None} }, Cmd.none
    | SetFilesNotification n ->
        { model with Notifications =
                        { model.Notifications with FromFiles = Some n} }, Cmd.none
    | CloseFilesNotification ->
        { model with Notifications = {model.Notifications with FromFiles = None} }, Cmd.none
    | SetMemoryEditorNotification n ->
        { model with Notifications =
                        { model.Notifications with FromMemoryEditor = Some n} }, Cmd.none
    | CloseMemoryEditorNotification ->
        { model with Notifications = { model.Notifications with FromMemoryEditor = None} }, Cmd.none
    | SetPropertiesNotification n ->
        { model with Notifications =
                        { model.Notifications with FromProperties = Some n} }, Cmd.none
    | ClosePropertiesNotification ->
        { model with Notifications = { model.Notifications with FromProperties = None} }, Cmd.none
    | SetTopMenu t ->
        { model with TopMenuOpenState = t}, Cmd.none
    | ExecFuncInMessage (f,dispatch)->
        (f model dispatch; model), Cmd.none
    | ExecCmd cmd ->
        model, cmd
    | ExecFuncAsynch func ->
             let cmd' = 
                Elmish.Cmd.OfAsyncImmediate.result (async { 
                //wavesim - 0 sleep will never update cursor in time, 100 will SOMETIMES be enough, 300 always works
                //this number only seems to affect the wavesim spinner cursor, it does not help with open project/change sheet spinner cursor
                    do! (Async.Sleep 100) 
                    if Set.contains "update" JSHelpers.debugTraceUI then
                        printfn "Starting ExecFuncAsynch payload"
                    let cmd = func ()                    
                    return (ExecCmd cmd)})
             model, cmd'
    | ExecCmdAsynch cmd ->
        let cmd' = 
            Elmish.Cmd.OfAsyncImmediate.result (async { 
            //wavesim - 0 sleep will never update cursor in time, 100 will SOMETIMES be enough, 300 always works
            //this number only seems to affect the wavesim spinner cursor.
                do! (Async.Sleep 300)
                return (ExecCmd cmd)})
        model, cmd'
    | SendSeqMsgAsynch msgs ->
        model, SimulationView.doBatchOfMsgsAsynch msgs
    | MenuAction(act,dispatch) ->
        match act with 
        | MenuSaveFile -> getMenuView act model dispatch, Cmd.ofMsg (Sheet SheetT.SaveSymbols)
        | _ -> getMenuView act model dispatch, Cmd.none
        
    | DiagramMouseEvent -> model, Cmd.none
    | SelectionHasChanged -> 
        { model with ConnsOfSelectedWavesAreHighlighted = true }
        |> (fun m -> m, Cmd.none)
    | SetIsLoading b ->
        let cmd = if b then Cmd.none else Cmd.ofMsg (Sheet (SheetT.SetSpinner false)) //Turn off spinner after project/sheet is loaded
        {model with IsLoading = b}, cmd
    | ReadUserData userAppDir ->
        printfn $"Got user app dir of {userAppDir}"
        let model,cmd = readUserData userAppDir model        
        model,cmd
    | SetUserData (data: UserData) ->
        let model =
            {model with UserData = data}
            |> userDataToDrawBlockModel
        model, Cmd.none
    | ExecutePendingMessages n ->
        if n = (List.length model.Pending)
        then 
            getLastMouseMsg model.Pending
            |> function
            | None -> failwithf "shouldn't happen"
            | Some mMsg -> 
                match mMsg with
                | Sheet sMsg -> sheetMsg sMsg model
                | _ -> failwithf "shouldn't happen "
        
        //ignore the exectue message
        else 
            model, Cmd.none
    | DoNothing -> //Acts as a placeholder to propergrate the ExecutePendingMessages message in a Cmd
        model, cmd
    | msg ->
        model, Cmd.none
    |> (fun (newModel,cmd) -> resetDialogIfSelectionHasChanged newModel oldModel,cmd)
    |> (fun (model,cmdL) -> 
            if JSHelpers.debugLevel > 0 then
                let str = getMessageTraceString msg
                let rootOfMsg = 
                    match str.Split [|' ';'('|] with
                    | ss when ss.Length > 0 -> ss.[0]
                    | _ -> ""
                TimeHelpers.instrumentInterval rootOfMsg startUpdate |> ignore
                if str <> "" then printfn "**Upd:%s" str
                Cmd.map (fun msg -> printfn ">>Cmd:%s" (getMessageTraceString msg)) |> ignore
            model,cmdL)



<|MERGE_RESOLUTION|>--- conflicted
+++ resolved
@@ -370,11 +370,7 @@
         { model with CurrentStepSimulationStep = { simData with ClockTickNumber = simData.ClockTickNumber + n } |> Ok |> Some }, Cmd.none
     | EndSimulation ->
         { model with CurrentStepSimulationStep = None }, Cmd.none
-<<<<<<< HEAD
-    | EndWaveSim -> 
-=======
     | EndWaveSim ->
->>>>>>> 8ad4e9ba
         { model with WaveSim = Map.empty; WaveSimSheet = ""}, Cmd.none
     | ChangeRightTab newTab -> 
         let inferMsg = JSDiagramMsg <| InferWidths()
