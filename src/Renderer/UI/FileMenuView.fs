(*
    FileMenuView.fs

    View for the top menu, and related functionalities.
*)

module FileMenuView

open Fulma
open Fable.React
open Fable.React.Props

open Helpers
open JSHelpers
open DiagramStyle
open DiagramMessageType
open DiagramModelType
open CommonTypes
open FilesIO
open Extractor
open PopupView
open Simulator
open SimulatorTypes

let getCurrFile (model: Model) =
    match model.CurrProject with
    | Some proj -> Some proj.OpenFileName
    | None -> None

let currWS (model: Model) =
    match getCurrFile model with
    | Some fileName when Map.containsKey fileName (fst model.WaveSim) -> Some (fst model.WaveSim).[fileName]
    | _ -> None

let private displayFileErrorNotification err dispatch =
    errorNotification err CloseFilesNotification
    |> SetFilesNotification
    |> dispatch

let private loadStateIntoCanvas state model dispatch =
    dispatch <| SetHighlighted([], []) // Remove current highlights.
    model.Diagram.ClearCanvas() // Clear the canvas.
    // Finally load the new state in the canvas.
    let components, connections = state
    List.map model.Diagram.LoadComponent components |> ignore
    List.map (model.Diagram.LoadConnection true) connections |> ignore
    model.Diagram.FlushCommandStack() // Discard all undo/redo.
    // Run the a connection widhts inference.
    InferWidths()
    |> JSDiagramMsg
    |> dispatch
    // Set no unsaved changes.
    SetHasUnsavedChanges false
    |> JSDiagramMsg
    |> dispatch

let private reloadProjectComponents dispatch project =
    match tryLoadComponentsFromPath project.ProjectPath with
    | Error err ->
        log err
        let errMsg = "Could not load diagrams files in the project. The files may be malformed."
        displayFileErrorNotification errMsg dispatch
        project
    | Ok components -> { project with LoadedComponents = components }

/// Save the file currently open.
<<<<<<< HEAD
let saveOpenFileAction model =
    match model.Diagram.GetCanvasState(), model.CurrProject with
    | None, _
    | _, None -> ()
    | Some jsState, Some project -> extractState jsState |> saveStateToFile project.ProjectPath project.OpenFileName
=======
let saveOpenFileAction isAuto model =
    match model.Diagram.GetCanvasState (), model.CurrProject with
    | None, _ | _, None -> ()
    | Some jsState, Some project ->
        extractState jsState
        |> (fun state -> 
                let savedState = state,None
                if isAuto 
                then saveAutoStateToFile project.ProjectPath project.OpenFileName savedState
                else 
                    saveStateToFile project.ProjectPath project.OpenFileName savedState
                    removeFileWithExtn ".dgmauto" project.ProjectPath project.OpenFileName)
>>>>>>> 4bc557dc

let private getFileInProject name project = project.LoadedComponents |> List.tryFind (fun comp -> comp.Name = name)

let private isFileInProject name project =
    getFileInProject name project
    |> function
    | None -> false
    | Some _ -> true

/// Create a new empty .dgm file and return corresponding loaded component.
let private createEmptyDiagramFile projectPath name =
    createEmptyDgmFile projectPath name
<<<<<<< HEAD
    { Name = name
      FilePath =
          pathJoin
              [| projectPath
                 name + ".dgm" |]
      CanvasState = [], []
      InputLabels = []
      OutputLabels = [] }
=======
    {   
        Name = name
        TimeStamp = System.DateTime.Now
        WaveInfo = None
        FilePath = pathJoin [| projectPath; name + ".dgm" |]
        CanvasState = [],[]
        InputLabels = []
        OutputLabels = []
    }
>>>>>>> 4bc557dc

/// Open the specified file.
let private openFileInProject name project model dispatch =
    match getFileInProject name project with
    | None -> log <| sprintf "Warning: openFileInProject could not find the component %s in the project" name
    | Some loadedComponent ->
        loadStateIntoCanvas loadedComponent.CanvasState model dispatch
        // Reload components so the project we just closed is up to date in
        // our CurrProj.
        { project with OpenFileName = name }
        |> reloadProjectComponents dispatch
        |> SetProject
        |> dispatch
        dispatch EndSimulation // End any running simulation.

/// Remove file.
let private removeFileInProject name project model dispatch =
    removeFile project.ProjectPath name
    // Remove the file from the dependencies and update project.
    let newComponents = List.filter (fun lc -> lc.Name <> name) project.LoadedComponents
    // Make sure there is at least one file in the project.
    let newComponents =
        match List.isEmpty newComponents with
        | false -> newComponents
        | true -> [ (createEmptyDiagramFile project.ProjectPath "main") ]

    let project = { project with LoadedComponents = newComponents }
    project
    |> SetProject
    |> dispatch
    // If the file was displayed, open and display another one instead.
    // It is safe to access position 0 as we are guaranteed that there is at
    // least one element in newComponents.
    assertThat (not <| List.isEmpty project.LoadedComponents) "removeFileInProject"
    match name = project.OpenFileName with
    | false -> ()
    | true -> openFileInProject project.LoadedComponents.[0].Name project model dispatch

/// Create a new file in this project and open it automatically.
let addFileToProject model dispatch =
    match model.CurrProject with
    | None -> log "Warning: addFileToProject called when no project is currently open"
    | Some project ->
        // Prepare dialog popup.
        let title = "Add file to project"

        let before =
            fun (dialogData: PopupDialogData) ->
                let dialogText = getText dialogData

                let maybeWarning =
                    if isFileInProject dialogText project
                    then div [ Style [ Color "red" ] ] [ str "This file already exists." ]
                    else div [] []
                div []
                    [ str "A new file will be created at:"
                      br []
                      str <| pathJoin
                                 [| project.ProjectPath
                                    dialogText + ".dgm" |]
                      maybeWarning ]

        let placeholder = "Insert module name"
        let body = dialogPopupBodyOnlyText before placeholder dispatch
        let buttonText = "Add"

        let buttonAction =
            fun (dialogData: PopupDialogData) ->
                // Save current file.
                saveOpenFileAction false model
                // Create empty file.
                let name = getText dialogData
                createEmptyDgmFile project.ProjectPath name
                // Add the file to the project.
<<<<<<< HEAD
                let newComponent =
                    { Name = name
                      FilePath =
                          pathJoin
                              [| project.ProjectPath
                                 name + ".dgm" |]
                      CanvasState = [], []
                      InputLabels = []
                      OutputLabels = [] }

=======
                let newComponent = {
                    Name = name
                    TimeStamp = System.DateTime.Now
                    WaveInfo = None
                    FilePath = pathJoin [|project.ProjectPath; name + ".dgm"|]
                    CanvasState = [],[]
                    InputLabels = []
                    OutputLabels = []
                }
>>>>>>> 4bc557dc
                let updatedProject =
                    { project with
                          LoadedComponents = newComponent :: project.LoadedComponents
                          OpenFileName = name }
                // Update the project.
                updatedProject
                |> SetProject
                |> dispatch
                // Open the file.
                openFileInProject name updatedProject model dispatch
                // Close the popup.
                dispatch ClosePopup
                dispatch EndSimulation // End any running simulation.

        let isDisabled =
            fun (dialogData: PopupDialogData) ->
                let dialogText = getText dialogData
                (isFileInProject dialogText project) || (dialogText = "")

        dialogPopup title body buttonText buttonAction isDisabled dispatch

/// Close current project, if any.
let private closeProject model dispatch _ =
    dispatch EndSimulation // End any running simulation.
    dispatch CloseProject
    model.Diagram.ClearCanvas()

/// Create a new project.
let private newProject model dispatch _ =
    match askForNewProjectPath() with
    | None -> () // User gave no path.
    | Some path ->
        match tryCreateFolder path with
        | Error err ->
            log err
            let errMsg = "Could not create a folder for the project."
            displayFileErrorNotification errMsg dispatch
        | Ok _ ->
            dispatch EndSimulation // End any running simulation.
            // Create empty placeholder projectFile.
            let projectFile = baseName path + ".dprj"
            writeFile (pathJoin [| path; projectFile |]) ""
            // Create empty initial diagram file.
            let initialDiagram = createEmptyDiagramFile path "main"
            // Load the diagram.
            loadStateIntoCanvas initialDiagram.CanvasState model dispatch
            // Add the file to the project.
            { ProjectPath = path
              OpenFileName = "main"
              LoadedComponents = [ initialDiagram ] }
            |> SetProject
            |> dispatch

/// Open a project.
let private openProject model dispatch _ =
    match askForExistingProjectPath() with
    | None -> () // User gave no path.
    | Some path ->
        match tryLoadComponentsFromPath path with
        | Error err ->
            log err
            let errMsg = "Could not load diagrams files in the project. The files may be malformed."
            displayFileErrorNotification errMsg dispatch
        | Ok components ->
            let openFileName, openFileState =
                match components with
                | [] ->
                    createEmptyDgmFile path "main"
<<<<<<< HEAD
                    "main", ([], [])
                | comp :: _ -> comp.Name, comp.CanvasState
=======
                    "main", ([],[])
                | comps ->
                    // load the most recently saved file
                    let comp = comps |> List.maxBy (fun comp -> comp.TimeStamp)
                    comp.Name, comp.CanvasState
>>>>>>> 4bc557dc
            dispatch EndSimulation // End any running simulation.
            loadStateIntoCanvas openFileState model dispatch
            { ProjectPath = path
              OpenFileName = openFileName
              LoadedComponents = components }
            |> SetProject
            |> dispatch

/// Display the initial Open/Create Project menu at the beginning if no project
/// is open.
let viewNoProjectMenu model dispatch =
    let menuItem label action =
        Menu.Item.li
            [ Menu.Item.IsActive false
              Menu.Item.OnClick action ] [ str label ]

    let initialMenu =
        Menu.menu []
            [ Menu.list []
                  [ menuItem "New project" (newProject model dispatch)
                    menuItem "Open project" (openProject model dispatch) ] ]

    match model.CurrProject with
    | Some _ -> div [] []
    | None -> unclosablePopup None initialMenu None []

let private viewInfoPopup dispatch =
    let makeH h =
        Text.span
            [ Modifiers
                [ Modifier.TextSize(Screen.Desktop, TextSize.Is5)
                  Modifier.TextWeight TextWeight.Bold ] ]
            [ str h
              br [] ]

    let title = "DEflow Info"

    let body =
        div []
            [ makeH "Version"
              str "v0.2"
              br []
              br []
              makeH "Acknowledgments"
              str "DEflow has been created by Marco Selvatici as his dissertation project."
              br []
              br []
              makeH "Keyboard shortcuts"
              str "On Mac use Command instead of Ctrl."
              ul []
                  [ li [] [ str "Save: Ctrl + S" ]
                    li [] [ str "Copy selected diagram items: Alt + C" ]
                    li [] [ str "Paste diagram items: Alt + V" ]
                    li [] [ str "Undo last diagram action: Alt + Z" ]
                    li [] [ str "Redo last diagram action: Alt + Shift + Z" ] ] ]

    let foot = div [] []
    closablePopup title body foot [] dispatch

/// Simulate function
//simulate button functions

/// Returns a tuple option representing the output to which the target input is connected
let driveOut simGraph targetCompId inPortN =
    Map.toArray simGraph
    |> Array.tryPick (fun (outCompId, simComp: SimulatorTypes.SimulationComponent) ->
        Map.toArray simComp.Outputs
        |> Array.tryFind (fun (_, lst) -> (List.exists (fun t -> t = (targetCompId, inPortN)) lst))
        |> function
        | Some(outPN, _) -> Some(outCompId, outPN)
        | None -> None)

let simWireData2Wire wireData =
    wireData
    |> List.mapFold (fun weight bit ->
        match bit with
        | SimulatorTypes.Bit.Zero -> bigint 0
        | SimulatorTypes.Bit.One -> weight
        |> (fun r -> r, weight * (bigint 2))) (bigint 1)
    |> fst
    |> List.sum

let getSelected model: DiagEl list =
    match model.Diagram.GetSelected() with
    | None -> []
    | Some jsState ->
        (fst jsState |> List.map (extractComponent >> Comp), snd jsState |> List.map (extractConnection >> Conn))
        ||> List.append

let procIns simData (compId: ComponentId) (inputs: InputPortNumber []): WaveSimPort [] =
    Array.collect (fun portN ->
        match simData.Graph.[compId].Type, driveOut simData.Graph compId portN with
        | Input _, _ -> [||]
        | Output _, Some(cId, oPN) ->
            [| { CId = cId
                 OutPN = oPN
                 TrgtId = Some compId } |]
        | _, Some(cId, oPN) ->
            [| { CId = cId
                 OutPN = oPN
                 TrgtId = None } |]
        | _, None -> failwith "Input is not connected") inputs

let processComp simData cId: WaveSimPort [] =
    let procCompIns (compId: ComponentId) (inputs: Map<InputPortNumber, WireData>): WaveSimPort [] =
        Map.toArray inputs
        |> Array.map (fun (key, _) -> key)
        |> procIns simData compId

    let procOuts compId outputs: WaveSimPort [] =
        Map.toArray outputs
        |> Array.map (fun (portNum, _) ->
            { CId = compId
              OutPN = portNum
              TrgtId = None })

    match Map.tryFind cId simData.Graph with
    | Some sC -> Array.append (procCompIns cId sC.Inputs) (procOuts cId sC.Outputs)
    | None -> failwith "Component Id is not in Simulation Data"

let remDuplicates arrWithDup =
    Array.groupBy (fun p -> p.CId, p.OutPN) arrWithDup
    |> Array.map (fun (_, ports) -> { ports.[0] with TrgtId = Array.tryPick (fun p -> p.TrgtId) ports })

let compsConns2portLst model (simData: SimulatorTypes.SimulationData) diagElLst: WaveSimPort [] =
    let portId2CIdInPN pId =
        match model.Diagram.GetCanvasState() with
        | Some s ->
            List.map extractComponent (fst s)
            |> List.tryPick (fun c ->
                List.tryFindIndex (fun (p: Port) -> p.Id = pId) c.InputPorts
                |> function
                | Some i -> Some(c.Id, i)
                | None -> None)
        | None -> failwith "Called portId2cIdoutPN when Canvas State is None"

    diagElLst
    |> List.toArray
    |> Array.collect (fun compEl ->
        match compEl with
        | Comp c -> processComp simData (ComponentId c.Id)
        | Conn c ->
            match portId2CIdInPN c.Target.Id with
            | Some(cId, inPN) -> procIns simData (ComponentId cId) [| InputPortNumber inPN |]
            | None -> [||])
    |> remDuplicates

let reloadablePorts (model: Model) (simData: SimulatorTypes.SimulationData) =
    let inGraph port = Map.exists (fun key _ -> key = port.CId) simData.Graph
    match currWS model with
    | Some wSMod ->
        Array.filter inGraph wSMod.Ports
        |> Array.map (fun port ->
            match port.TrgtId with
            | Some trgtId when Map.exists (fun key _ -> key = trgtId) simData.Graph ->
                match List.tryFind (fun (cid, _) -> cid = trgtId) simData.Graph.[port.CId].Outputs.[port.OutPN] with
                | Some _ -> port
                | None -> { port with TrgtId = None }
            | _ -> { port with TrgtId = None })
    | None -> [||]

let limBits (name: string): (int * int) option =
    match Seq.tryFind ((=) '[') name, Seq.tryFind ((=) ':') name, Seq.tryFind ((=) ']') name with
    | Some, Some, Some ->
        (name.[Seq.findIndexBack ((=) '[') name + 1..Seq.findIndexBack ((=) ':') name - 1],
         name.[Seq.findIndexBack ((=) ':') name + 1..Seq.findIndexBack ((=) ']') name - 1])
        |> (fun (a, b) -> int a, int b)
        |> Some
    | _ -> None

let rec findName
        (simGraph: SimulatorTypes.SimulationGraph)
        ({ CId = compId; OutPN = outPortN; TrgtId = outputOpt }: WaveSimPort)
    =
    let compLbl =
        match Map.tryFind compId simGraph with
        | Some simComp ->
            match simComp.Label with
            | ComponentLabel lbl ->
                match Seq.tryFindIndexBack ((=) '(') lbl with
                | Some i -> lbl.[0..i - 1]
                | None -> lbl //not robust!
        | None -> failwith "simData.Graph.[compId] doesn't exist"

    let outPortInt =
        match outPortN with
        | OutputPortNumber pn -> pn

    let driveName n compTypeStr =
        match driveOut simGraph compId (InputPortNumber n) with
        | Some(driveCompId, drivePortN) ->
            findName simGraph
                { CId = driveCompId
                  OutPN = drivePortN
                  TrgtId = None }
            |> snd
        | None -> failwith (compTypeStr + "input not connected")

    match simGraph.[compId].Type with
<<<<<<< HEAD
    | Not
    | And
    | Or
    | Xor
    | Nand
    | Nor
    | Xnor
    | Mux2 -> [ compLbl, (0, 0) ]
    | Input w
    | Output w 
    | Constant(w, _) -> [ compLbl, (w - 1, 0) ]
    | Demux2 -> [ compLbl + "_" + string outPortInt, (0, 0) ]
    | NbitsAdder w ->
        match outPortInt with
        | 0 -> [ compLbl + "_sum", (w - 1, 0) ]
        | _ -> [ compLbl + "Cout", (w - 1, 0) ]
    | DFF
    | DFFE -> [ compLbl + "_Q", (0, 0) ]
    | Register w
    | RegisterE w -> [ compLbl + "_data-out", (w - 1, 0) ]
    | RAM mem
    | AsyncROM mem
    | ROM mem -> [ compLbl + "_data-out", (mem.WordWidth - 1, 0) ]
    | Custom c -> [ compLbl + "_" + fst c.OutputLabels.[outPortInt], (snd c.OutputLabels.[outPortInt] - 1, 0) ]
    | IOLabel ->
=======
    | Not | And | Or | Xor | Nand | Nor | Xnor | Mux2 | Decode4 -> 
        [ compLbl, (0,0) ]
    | Input w | Output w | Constant (w,_) -> 
        [ compLbl, (w-1,0) ]
    | Demux2 -> 
        [ compLbl + "_" + string outPortInt, (0, 0) ]
    | NbitsAdder w -> 
        match outPortInt with 
        | 0 -> [ compLbl + "_sum", (w-1, 0) ]
        | _ -> [ compLbl + "Cout", (w-1, 0) ]
    | DFF | DFFE -> 
        [ compLbl + "_Q", (0, 0) ]
    | Register w | RegisterE w -> 
        [ compLbl + "_data-out", (w-1, 0) ]
    | RAM mem | AsyncROM mem | ROM mem  -> 
        [ compLbl + "_data-out", (mem.WordWidth-1, 0) ]
    | Custom c -> 
        [ c.Name + "_" + fst c.OutputLabels.[outPortInt], (snd c.OutputLabels.[outPortInt] - 1, 0) ]
    | IOLabel -> 
>>>>>>> 4bc557dc
        match driveOut simGraph compId (InputPortNumber 0) with
        | Some(driveCompId, drivePortN) ->
            match findName simGraph
                      { CId = driveCompId
                        OutPN = drivePortN
                        TrgtId = None }
                  |> snd with
            | hd :: tl ->
                ("(" + fst hd, snd hd) :: tl
                |> function
                | hd :: [] -> (fst hd + ")", snd hd) :: []
                | lst ->
                    List.append lst.[0..List.length lst - 2] [ fst (List.last lst) + ")", snd (List.last lst) ]
            | [] -> failwith "Error: IOLabel input names list is empty"
        | None -> failwith "IOLabel input not connected"
    | MergeWires -> List.append (driveName 1 "MergeWires") (driveName 0 "MergeWires")
    | SplitWire w ->
        let predicate (_, b) =
            match outPortInt with
            | 0 -> b >= w
            | 1 -> b < w
            | _ -> failwith "SplitWire output port number greater than 1"

        let split name msb lsb st =
            List.zip [ lsb .. msb ] [ st + msb - lsb .. -1 .. st ]
            |> List.filter predicate
            |> List.unzip
            |> function
            | [], _ -> None
            | lst, _ -> Some(name, (List.max lst, List.min lst))

        (0, driveName 0 "SplitWire")
        ||> List.mapFold (fun st (name, (msb, lsb)) -> split name msb lsb st, st + msb - lsb + 1)
        |> fst
        |> List.choose id
    | BusSelection(w, oLSB) ->
        let filtSelec name msb lsb st =
            List.zip [ lsb .. msb ] [ st .. st + msb - lsb ]
            |> List.filter (fun (_, b) -> oLSB <= b && b <= oLSB + w - 1)
            |> List.unzip
            |> function
            | [], _ -> None
            | lst, _ -> Some(name, (List.max lst, List.min lst))
        (driveName 0 "BusSelection", 0)
        ||> List.mapFoldBack (fun (name, (msb, lsb)) st -> filtSelec name msb lsb st, st + msb - lsb + 1)
        |> fst
        |> List.choose id
        |> List.rev

    |> (fun lst ->
        match outputOpt with
        | Some compId ->
            match simGraph.[compId].Label with
            | ComponentLabel lbl -> Some(lbl + ": "), lst
        | None -> None, lst)


let bitNums (a, b) =
    match (a, b) with
    | (0, 0) -> ""
    | (msb, lsb) when msb = lsb -> sprintf "[%d]" msb
    | (msb, lsb) -> sprintf "[%d:%d]" msb lsb

let wSPort2Name simGraph p =
    let outNameOpt, nameLst = findName simGraph p

    let tl =
        match nameLst with
        | [ el ] -> fst el + bitNums (snd el)
        | lst when List.length lst > 0 ->
            let appendName st (name, bitLims) = st + name + bitNums bitLims + ", "
            List.fold appendName "{ " lst |> (fun lbl -> lbl.[0..String.length lbl - 3] + " }")
        | _ -> ""
    match outNameOpt with
    | Some outName -> outName + tl
    | None -> tl

let extractSimTime ports (simGraph: SimulationGraph) =
    ports
    |> Array.map (fun { CId = compId; OutPN = portN; TrgtId = _ } ->
        match Map.tryFind compId simGraph with
        | Some simComp ->
            match Map.tryFind portN simComp.Outputs with
            | Some(hd :: _) ->
                let wD = simGraph.[fst hd].Inputs.[snd hd]
                Wire
                    { NBits = uint (List.length wD)
                      BitData = simWireData2Wire wD }
            | Some [] -> failwith "Output not connected"
            | None -> failwith "Component doesn't have this output port number"
        | None -> failwith "ComponentId not in simulation graph")

let clkAdvance (sD: SimulatorTypes.SimulationData) =
    feedClockTick sD.Graph
    |> (fun graph ->
        { sD with
              Graph = graph
              ClockTickNumber = sD.ClockTickNumber + 1 })

let extractSimData simData nCycles =
    (simData, [| 1u .. nCycles |])
    ||> Array.mapFold (fun s _ -> clkAdvance s, clkAdvance s)
    |> fst

let makeSimData model =
    match model.Diagram.GetCanvasState(), model.CurrProject with
    | None, _ -> None
    | _, None -> failwith "what? Cannot start a simulation without a project"
    | Some jsState, Some project ->
        let otherComponents = 
            project.LoadedComponents 
            |> List.filter (fun comp -> comp.Name <> project.OpenFileName)
        (extractState jsState, otherComponents)
        ||> prepareSimulation project.OpenFileName
        |> Some

let initFileWS model dispatch =
    match getCurrFile model with
    | Some fileName ->
        (fileName, initWS)
        |> AddWaveSimFile
        |> dispatch
    | None -> ()

let avalPorts (model: Model) dispatch =
    match model.Diagram.GetCanvasState(), model.CurrProject with
    | None, _ -> [||]
    | _, None -> failwith "what? Cannot start a simulation without a project"
    | Some jsState, Some project ->
        let otherComponents = project.LoadedComponents |> List.filter (fun comp -> comp.Name <> project.OpenFileName)
        (extractState jsState, otherComponents)
        ||> prepareSimulation project.OpenFileName
        |> function
        | Ok simData ->
            List.map (extractComponent >> Comp) (fst jsState) 
            |> compsConns2portLst model simData
        | Error simError ->
            if simError.InDependency.IsNone then
                (simError.ComponentsAffected, simError.ConnectionsAffected)
                |> SetHighlighted
                |> dispatch
            [||]

let simulate model wSMod dispatch simData =
    SetViewerWidth minViewerWidth |> dispatch
    let simData' = 
        match currWS model with
        | Some wSMod -> wSMod.LastClk
        | None -> 
            initFileWS model dispatch
            initWS.LastClk
        |> extractSimData simData
        |> Array.append [| simData |] 

    let wA' =
        match avalPorts model dispatch with
        | wSPorts ->
            let names' = Array.map (wSPort2Name simData'.[0].Graph) wSPorts
            { Ports = wSPorts; WaveNames = names' }
    { wSMod with
          SimData = simData'
          WaveAdder = wA'
          LastCanvasState = model.Diagram.GetCanvasState() }
    |> SetCurrFileWSMod
    |> dispatch

let isSimulateActive (model: Model) dispatch =
    match currWS model with
    | Some wSMod ->
        if wSMod.LastCanvasState <> model.Diagram.GetCanvasState()
            then makeSimData model, Some wSMod 
            else None, Some wSMod
    | None -> 
        initFileWS model dispatch
        None, None

/// Display top menu.
let viewTopMenu model dispatch =
    //printfn "FileView"
    let style = Style [ Width "100%" ] //leftSectionWidth model

    let projectPath, fileName =
        match model.CurrProject with
        | None -> "no open project", "no open file"
        | Some project -> project.ProjectPath, project.OpenFileName

    let makeFileLine name project =
<<<<<<< HEAD
        Navbar.Item.div [ Navbar.Item.Props [ style ] ]
            [ Level.level [ Level.Level.Props [ style ] ]
                  [ Level.left [] [ Level.item [] [ str name ] ]
                    Level.right [ Props [ Style [ MarginLeft "20px" ] ] ]
                        [ Level.item []
                              [ Button.button
                                  [ Button.Size IsSmall
                                    Button.IsOutlined
                                    Button.Color IsPrimary
                                    Button.Disabled(name = project.OpenFileName)
                                    Button.OnClick(fun _ ->
                                        saveOpenFileAction model // Save current file.
                                        openFileInProject name project model dispatch) ] [ str "open" ] ]
                          // Add option to rename?
                          //Level.item [] [
                          //    Button.button [
                          //        Button.Size IsSmall
                          //        Button.IsOutlined
                          //        Button.Color IsInfo
                          //    ] [ str "rename" ]
                          //]
                          Level.item []
                              [ Button.button
                                  [ Button.Size IsSmall
                                    Button.IsOutlined
                                    Button.Color IsDanger
                                    Button.OnClick(fun _ ->
                                        let title = "Delete file"

                                        let body =
                                            div []
                                                [ str "Are you sure you want to delete the follwing file?"
                                                  br []
                                                  str <| pathJoin
                                                             [| project.ProjectPath
                                                                name + ".dgm" |]
                                                  br []
                                                  str <| "This action is irreversible." ]

                                        let buttonText = "Delete"

                                        let buttonAction =
                                            fun _ ->
                                                removeFileInProject name project model dispatch
                                                dispatch ClosePopup
                                        confirmationPopup title body buttonText buttonAction dispatch) ]
                                    [ str "delete" ] ] ] ] ]

=======
        Navbar.Item.div [ Navbar.Item.Props [ style] ] [
            Level.level [ Level.Level.Props [ style ] ] [
                Level.left [] [
                    Level.item [] [ str name ]
                ]
                Level.right [ Props [ Style [MarginLeft "20px"] ] ] [
                    Level.item [] [
                        Button.button [
                            Button.Size IsSmall
                            Button.IsOutlined
                            Button.Color IsPrimary
                            Button.Disabled (name = project.OpenFileName)
                            Button.OnClick (fun _ ->
                                saveOpenFileAction false model // Save current file.
                                openFileInProject name project model dispatch
                            )
                        ] [ str "open" ]
                    ]
                    // Add option to rename?
                    //Level.item [] [
                    //    Button.button [
                    //        Button.Size IsSmall
                    //        Button.IsOutlined
                    //        Button.Color IsInfo
                    //    ] [ str "rename" ]
                    //]
                    Level.item [] [
                        Button.button [
                            Button.Size IsSmall
                            Button.IsOutlined
                            Button.Color IsDanger
                            Button.OnClick (fun _ ->
                                let title = "Delete file"
                                let body = div [] [
                                    str "Are you sure you want to delete the follwing file?"
                                    br []
                                    str <| pathJoin [| project.ProjectPath; name + ".dgm" |]
                                    br []
                                    str <| "This action is irreversible."
                                ]
                                let buttonText = "Delete"
                                let buttonAction =
                                    fun _ ->
                                        removeFileInProject name project model dispatch
                                        dispatch ClosePopup
                                confirmationPopup title body buttonText buttonAction dispatch
                            )
                        ] [ str "delete" ]
                    ]
                ]
            ]
        ]
>>>>>>> 4bc557dc
    let fileTab =
        match model.CurrProject with
        | None -> Navbar.Item.div [] []
        | Some project ->
<<<<<<< HEAD
            let projectFiles = project.LoadedComponents |> List.map (fun comp -> makeFileLine comp.Name project)
            Navbar.Item.div
                [ Navbar.Item.HasDropdown
                  Navbar.Item.Props
                      [ OnClick(fun _ ->
                          if model.TopMenu = Files then Closed else Files
                          |> SetTopMenu
                          |> dispatch) ] ]
                [ Navbar.Link.a [] [ str "Files" ]
                  Navbar.Dropdown.div
                      [ Navbar.Dropdown.Props
                          [ Style
                              [ Display
                                  (if (let b = model.TopMenu = Files
                                       b) then
                                      DisplayOptions.Block
                                   else
                                       DisplayOptions.None) ] ] ]
                      ([ Navbar.Item.a [ Navbar.Item.Props [ OnClick(fun _ -> addFileToProject model dispatch) ] ]
                             [ str "New file" ]
                         Navbar.divider [] [] ]
                       @ projectFiles) ]

    div [ leftSectionWidth model ]
        [ Navbar.navbar
            [ Navbar.Props
                [ Style
                    [ Height "100%"
                      Width "100%" ] ] ]
              [ Navbar.Brand.div
                  [ Props
                      [ Style
                          [ Height "100%"
                            Width "100%" ] ] ]
                    [ Navbar.Item.div
                        [ Navbar.Item.HasDropdown
                          Navbar.Item.Props
                              [ OnClick(fun _ ->
                                  if model.TopMenu = Project then Closed else Project
                                  |> SetTopMenu
                                  |> dispatch) ] ]
                          [ Navbar.Link.a [] [ str "Project" ]
                            Navbar.Dropdown.div
                                [ Navbar.Dropdown.Props
                                    [ Style
                                        [ Display
                                            (if model.TopMenu = Project then
                                                DisplayOptions.Block
                                             else
                                                 DisplayOptions.None) ] ] ]
                                [ Navbar.Item.a [ Navbar.Item.Props [ OnClick <| newProject model dispatch ] ]
                                      [ str "New project" ]
                                  Navbar.Item.a [ Navbar.Item.Props [ OnClick <| openProject model dispatch ] ]
                                      [ str "Open project" ]
                                  Navbar.Item.a [ Navbar.Item.Props [ OnClick <| closeProject model dispatch ] ]
                                      [ str "Close project" ] ] ]
                      fileTab
                      Navbar.Item.div []
                          [ Navbar.Item.div []
                                [ Breadcrumb.breadcrumb [ Breadcrumb.HasArrowSeparator ]
                                      [ Breadcrumb.item [] [ str <| cropToLength 30 false projectPath ]
                                        Breadcrumb.item [] [ span [ Style [ FontWeight "bold" ] ] [ str fileName ] ] ] ] ]
                      Navbar.Item.div []
                          [ Navbar.Item.div []
                                [ Button.button
                                    [ Button.Color(if model.HasUnsavedChanges then IsSuccess else IsWhite)
                                      Button.OnClick(fun _ ->
                                          saveOpenFileAction model
                                          SetHasUnsavedChanges false
                                          |> JSDiagramMsg
                                          |> dispatch) ] [ str "Save" ] ] ]
                      Navbar.End.div []
                          [ Navbar.Item.div []
                                [ match isSimulateActive model dispatch with
                                  | Some (Ok simData), Some wSMod ->
                                      Button.button
                                          [ Button.Color IsSuccess
                                            Button.OnClick(fun _ ->
                                                simulate model wSMod dispatch simData
                                                ChangeRightTab WaveSim |> dispatch) ]
                                  | Some (Error err), _ -> 
                                      Button.button
                                          [ Button.OnClick(fun _ ->
                                                Some err |> SetWSError |> dispatch
                                                ChangeRightTab WaveSim |> dispatch) ]
                                  | _ -> Button.button []
                                |> (fun but -> but [ str "Simulate >>" ]) ] ]
                      Navbar.End.div []
                          [ Navbar.Item.div []
                                [ Button.button [ Button.OnClick(fun _ -> viewInfoPopup dispatch) ] [ str "Info" ] ] ] ] ] ]
=======
            let projectFiles = project.LoadedComponents
                               |> List.map (fun comp -> makeFileLine comp.Name project)
            Navbar.Item.div [
                Navbar.Item.HasDropdown;
                Navbar.Item.Props [OnClick (fun _ -> if model.TopMenu = Files then Closed else Files
                                                     |> SetTopMenu |> dispatch)]
            ] [
                Navbar.Link.a [] [ str "Files" ]
                Navbar.Dropdown.div [ Navbar.Dropdown.Props [
                    Style [Display (if (let b = model.TopMenu = Files; 
                                    b) then DisplayOptions.Block else DisplayOptions.None)]
                ]] (
                    [
                        Navbar.Item.a [
                            Navbar.Item.Props [
                                OnClick (fun _ -> addFileToProject model dispatch) ] ]
                            [ str "New file" ]
                        Navbar.divider [] [] 
                    ]
                    @ projectFiles
                )
            ]

    div [ leftSectionWidth model ] [
        Navbar.navbar [ Navbar.Props [Style [Height "100%"; Width "100%" ]] ] [
            Navbar.Brand.div [ Props [Style [Height "100%"; Width "100%"]] ] [
                Navbar.Item.div [
                    Navbar.Item.HasDropdown;
                    Navbar.Item.Props [OnClick (fun _ -> if model.TopMenu = Project then Closed else Project
                                                         |> SetTopMenu |> dispatch)]
                ] [
                    Navbar.Link.a [] [ str "Project" ]
                    Navbar.Dropdown.div [ Navbar.Dropdown.Props [
                        Style [Display (if model.TopMenu = Project then DisplayOptions.Block else DisplayOptions.None)]
                    ] ] [
                        Navbar.Item.a [
                            Navbar.Item.Props [ OnClick <| newProject model dispatch ]
                        ] [ str "New project" ]
                        Navbar.Item.a [
                            Navbar.Item.Props [ OnClick <| openProject model dispatch ]
                        ] [ str "Open project" ]
                        Navbar.Item.a [
                            Navbar.Item.Props [ OnClick <| closeProject model dispatch ]
                        ] [ str "Close project" ]
                    ]
                ]
                fileTab
                Navbar.Item.div [] [
                    Navbar.Item.div [] [
                        Breadcrumb.breadcrumb [ Breadcrumb.HasArrowSeparator ] [
                            Breadcrumb.item [] [ str <| cropToLength 30 false projectPath ]
                            Breadcrumb.item [] [ span [Style [FontWeight "bold"]] [str fileName] ]
                        ]
                    ]
                ]
                Navbar.Item.div [] [
                    Navbar.Item.div [] [
                        Button.button [
                            Button.Color (if model.HasUnsavedChanges
                                              then IsSuccess
                                              else IsWhite)
                            Button.OnClick (fun _ ->
                                saveOpenFileAction false model
                                SetHasUnsavedChanges false
                                |> JSDiagramMsg |> dispatch)
                        ] [ str "Save" ]
                    ]
                ]
                Navbar.End.div [] [
                    Navbar.Item.div [] [
                        let butOptions = 
                            match model.CurrentSelected with
                            | [], [] -> 
                              [ Button.OnClick (fun _ -> 
                                  ChangeRightTab WaveSim |> dispatch
                                  simLst model dispatch selected2portLst |> dispatch ) ]
                            | _ -> 
                              [ Button.Color IsSuccess 
                                Button.OnClick (fun _ -> 
                                  ChangeRightTab WaveSim |> dispatch
                                  simLst model dispatch selected2portLst |> dispatch ) ]
                        Button.button butOptions [str "Simulate >>"]
                    ]
                ]
                Navbar.End.div [] [
                    Navbar.Item.div [] [
                        Button.button [
                            Button.OnClick (fun _ -> viewInfoPopup dispatch)
                            
                        ] [str "Info"]
                    ]
                ]
            ]
        ]
    ]
>>>>>>> 4bc557dc
<|MERGE_RESOLUTION|>--- conflicted
+++ resolved
@@ -64,26 +64,11 @@
     | Ok components -> { project with LoadedComponents = components }
 
 /// Save the file currently open.
-<<<<<<< HEAD
-let saveOpenFileAction model =
-    match model.Diagram.GetCanvasState(), model.CurrProject with
-    | None, _
-    | _, None -> ()
-    | Some jsState, Some project -> extractState jsState |> saveStateToFile project.ProjectPath project.OpenFileName
-=======
-let saveOpenFileAction isAuto model =
-    match model.Diagram.GetCanvasState (), model.CurrProject with
-    | None, _ | _, None -> ()
-    | Some jsState, Some project ->
-        extractState jsState
-        |> (fun state -> 
-                let savedState = state,None
                 if isAuto 
                 then saveAutoStateToFile project.ProjectPath project.OpenFileName savedState
                 else 
                     saveStateToFile project.ProjectPath project.OpenFileName savedState
                     removeFileWithExtn ".dgmauto" project.ProjectPath project.OpenFileName)
->>>>>>> 4bc557dc
 
 let private getFileInProject name project = project.LoadedComponents |> List.tryFind (fun comp -> comp.Name = name)
 
@@ -91,21 +76,10 @@
     getFileInProject name project
     |> function
     | None -> false
-    | Some _ -> true
 
 /// Create a new empty .dgm file and return corresponding loaded component.
 let private createEmptyDiagramFile projectPath name =
     createEmptyDgmFile projectPath name
-<<<<<<< HEAD
-    { Name = name
-      FilePath =
-          pathJoin
-              [| projectPath
-                 name + ".dgm" |]
-      CanvasState = [], []
-      InputLabels = []
-      OutputLabels = [] }
-=======
     {   
         Name = name
         TimeStamp = System.DateTime.Now
@@ -115,7 +89,6 @@
         InputLabels = []
         OutputLabels = []
     }
->>>>>>> 4bc557dc
 
 /// Open the specified file.
 let private openFileInProject name project model dispatch =
@@ -190,18 +163,6 @@
                 let name = getText dialogData
                 createEmptyDgmFile project.ProjectPath name
                 // Add the file to the project.
-<<<<<<< HEAD
-                let newComponent =
-                    { Name = name
-                      FilePath =
-                          pathJoin
-                              [| project.ProjectPath
-                                 name + ".dgm" |]
-                      CanvasState = [], []
-                      InputLabels = []
-                      OutputLabels = [] }
-
-=======
                 let newComponent = {
                     Name = name
                     TimeStamp = System.DateTime.Now
@@ -211,7 +172,6 @@
                     InputLabels = []
                     OutputLabels = []
                 }
->>>>>>> 4bc557dc
                 let updatedProject =
                     { project with
                           LoadedComponents = newComponent :: project.LoadedComponents
@@ -280,16 +240,11 @@
                 match components with
                 | [] ->
                     createEmptyDgmFile path "main"
-<<<<<<< HEAD
-                    "main", ([], [])
-                | comp :: _ -> comp.Name, comp.CanvasState
-=======
                     "main", ([],[])
                 | comps ->
                     // load the most recently saved file
                     let comp = comps |> List.maxBy (fun comp -> comp.TimeStamp)
                     comp.Name, comp.CanvasState
->>>>>>> 4bc557dc
             dispatch EndSimulation // End any running simulation.
             loadStateIntoCanvas openFileState model dispatch
             { ProjectPath = path
@@ -489,33 +444,6 @@
         | None -> failwith (compTypeStr + "input not connected")
 
     match simGraph.[compId].Type with
-<<<<<<< HEAD
-    | Not
-    | And
-    | Or
-    | Xor
-    | Nand
-    | Nor
-    | Xnor
-    | Mux2 -> [ compLbl, (0, 0) ]
-    | Input w
-    | Output w 
-    | Constant(w, _) -> [ compLbl, (w - 1, 0) ]
-    | Demux2 -> [ compLbl + "_" + string outPortInt, (0, 0) ]
-    | NbitsAdder w ->
-        match outPortInt with
-        | 0 -> [ compLbl + "_sum", (w - 1, 0) ]
-        | _ -> [ compLbl + "Cout", (w - 1, 0) ]
-    | DFF
-    | DFFE -> [ compLbl + "_Q", (0, 0) ]
-    | Register w
-    | RegisterE w -> [ compLbl + "_data-out", (w - 1, 0) ]
-    | RAM mem
-    | AsyncROM mem
-    | ROM mem -> [ compLbl + "_data-out", (mem.WordWidth - 1, 0) ]
-    | Custom c -> [ compLbl + "_" + fst c.OutputLabels.[outPortInt], (snd c.OutputLabels.[outPortInt] - 1, 0) ]
-    | IOLabel ->
-=======
     | Not | And | Or | Xor | Nand | Nor | Xnor | Mux2 | Decode4 -> 
         [ compLbl, (0,0) ]
     | Input w | Output w | Constant (w,_) -> 
@@ -535,7 +463,6 @@
     | Custom c -> 
         [ c.Name + "_" + fst c.OutputLabels.[outPortInt], (snd c.OutputLabels.[outPortInt] - 1, 0) ]
     | IOLabel -> 
->>>>>>> 4bc557dc
         match driveOut simGraph compId (InputPortNumber 0) with
         | Some(driveCompId, drivePortN) ->
             match findName simGraph
@@ -723,56 +650,6 @@
         | Some project -> project.ProjectPath, project.OpenFileName
 
     let makeFileLine name project =
-<<<<<<< HEAD
-        Navbar.Item.div [ Navbar.Item.Props [ style ] ]
-            [ Level.level [ Level.Level.Props [ style ] ]
-                  [ Level.left [] [ Level.item [] [ str name ] ]
-                    Level.right [ Props [ Style [ MarginLeft "20px" ] ] ]
-                        [ Level.item []
-                              [ Button.button
-                                  [ Button.Size IsSmall
-                                    Button.IsOutlined
-                                    Button.Color IsPrimary
-                                    Button.Disabled(name = project.OpenFileName)
-                                    Button.OnClick(fun _ ->
-                                        saveOpenFileAction model // Save current file.
-                                        openFileInProject name project model dispatch) ] [ str "open" ] ]
-                          // Add option to rename?
-                          //Level.item [] [
-                          //    Button.button [
-                          //        Button.Size IsSmall
-                          //        Button.IsOutlined
-                          //        Button.Color IsInfo
-                          //    ] [ str "rename" ]
-                          //]
-                          Level.item []
-                              [ Button.button
-                                  [ Button.Size IsSmall
-                                    Button.IsOutlined
-                                    Button.Color IsDanger
-                                    Button.OnClick(fun _ ->
-                                        let title = "Delete file"
-
-                                        let body =
-                                            div []
-                                                [ str "Are you sure you want to delete the follwing file?"
-                                                  br []
-                                                  str <| pathJoin
-                                                             [| project.ProjectPath
-                                                                name + ".dgm" |]
-                                                  br []
-                                                  str <| "This action is irreversible." ]
-
-                                        let buttonText = "Delete"
-
-                                        let buttonAction =
-                                            fun _ ->
-                                                removeFileInProject name project model dispatch
-                                                dispatch ClosePopup
-                                        confirmationPopup title body buttonText buttonAction dispatch) ]
-                                    [ str "delete" ] ] ] ] ]
-
-=======
         Navbar.Item.div [ Navbar.Item.Props [ style] ] [
             Level.level [ Level.Level.Props [ style ] ] [
                 Level.left [] [
@@ -825,103 +702,10 @@
                 ]
             ]
         ]
->>>>>>> 4bc557dc
     let fileTab =
         match model.CurrProject with
         | None -> Navbar.Item.div [] []
         | Some project ->
-<<<<<<< HEAD
-            let projectFiles = project.LoadedComponents |> List.map (fun comp -> makeFileLine comp.Name project)
-            Navbar.Item.div
-                [ Navbar.Item.HasDropdown
-                  Navbar.Item.Props
-                      [ OnClick(fun _ ->
-                          if model.TopMenu = Files then Closed else Files
-                          |> SetTopMenu
-                          |> dispatch) ] ]
-                [ Navbar.Link.a [] [ str "Files" ]
-                  Navbar.Dropdown.div
-                      [ Navbar.Dropdown.Props
-                          [ Style
-                              [ Display
-                                  (if (let b = model.TopMenu = Files
-                                       b) then
-                                      DisplayOptions.Block
-                                   else
-                                       DisplayOptions.None) ] ] ]
-                      ([ Navbar.Item.a [ Navbar.Item.Props [ OnClick(fun _ -> addFileToProject model dispatch) ] ]
-                             [ str "New file" ]
-                         Navbar.divider [] [] ]
-                       @ projectFiles) ]
-
-    div [ leftSectionWidth model ]
-        [ Navbar.navbar
-            [ Navbar.Props
-                [ Style
-                    [ Height "100%"
-                      Width "100%" ] ] ]
-              [ Navbar.Brand.div
-                  [ Props
-                      [ Style
-                          [ Height "100%"
-                            Width "100%" ] ] ]
-                    [ Navbar.Item.div
-                        [ Navbar.Item.HasDropdown
-                          Navbar.Item.Props
-                              [ OnClick(fun _ ->
-                                  if model.TopMenu = Project then Closed else Project
-                                  |> SetTopMenu
-                                  |> dispatch) ] ]
-                          [ Navbar.Link.a [] [ str "Project" ]
-                            Navbar.Dropdown.div
-                                [ Navbar.Dropdown.Props
-                                    [ Style
-                                        [ Display
-                                            (if model.TopMenu = Project then
-                                                DisplayOptions.Block
-                                             else
-                                                 DisplayOptions.None) ] ] ]
-                                [ Navbar.Item.a [ Navbar.Item.Props [ OnClick <| newProject model dispatch ] ]
-                                      [ str "New project" ]
-                                  Navbar.Item.a [ Navbar.Item.Props [ OnClick <| openProject model dispatch ] ]
-                                      [ str "Open project" ]
-                                  Navbar.Item.a [ Navbar.Item.Props [ OnClick <| closeProject model dispatch ] ]
-                                      [ str "Close project" ] ] ]
-                      fileTab
-                      Navbar.Item.div []
-                          [ Navbar.Item.div []
-                                [ Breadcrumb.breadcrumb [ Breadcrumb.HasArrowSeparator ]
-                                      [ Breadcrumb.item [] [ str <| cropToLength 30 false projectPath ]
-                                        Breadcrumb.item [] [ span [ Style [ FontWeight "bold" ] ] [ str fileName ] ] ] ] ]
-                      Navbar.Item.div []
-                          [ Navbar.Item.div []
-                                [ Button.button
-                                    [ Button.Color(if model.HasUnsavedChanges then IsSuccess else IsWhite)
-                                      Button.OnClick(fun _ ->
-                                          saveOpenFileAction model
-                                          SetHasUnsavedChanges false
-                                          |> JSDiagramMsg
-                                          |> dispatch) ] [ str "Save" ] ] ]
-                      Navbar.End.div []
-                          [ Navbar.Item.div []
-                                [ match isSimulateActive model dispatch with
-                                  | Some (Ok simData), Some wSMod ->
-                                      Button.button
-                                          [ Button.Color IsSuccess
-                                            Button.OnClick(fun _ ->
-                                                simulate model wSMod dispatch simData
-                                                ChangeRightTab WaveSim |> dispatch) ]
-                                  | Some (Error err), _ -> 
-                                      Button.button
-                                          [ Button.OnClick(fun _ ->
-                                                Some err |> SetWSError |> dispatch
-                                                ChangeRightTab WaveSim |> dispatch) ]
-                                  | _ -> Button.button []
-                                |> (fun but -> but [ str "Simulate >>" ]) ] ]
-                      Navbar.End.div []
-                          [ Navbar.Item.div []
-                                [ Button.button [ Button.OnClick(fun _ -> viewInfoPopup dispatch) ] [ str "Info" ] ] ] ] ] ]
-=======
             let projectFiles = project.LoadedComponents
                                |> List.map (fun comp -> makeFileLine comp.Name project)
             Navbar.Item.div [
@@ -992,18 +776,20 @@
                 ]
                 Navbar.End.div [] [
                     Navbar.Item.div [] [
-                        let butOptions = 
-                            match model.CurrentSelected with
-                            | [], [] -> 
-                              [ Button.OnClick (fun _ -> 
-                                  ChangeRightTab WaveSim |> dispatch
-                                  simLst model dispatch selected2portLst |> dispatch ) ]
-                            | _ -> 
-                              [ Button.Color IsSuccess 
-                                Button.OnClick (fun _ -> 
-                                  ChangeRightTab WaveSim |> dispatch
-                                  simLst model dispatch selected2portLst |> dispatch ) ]
-                        Button.button butOptions [str "Simulate >>"]
+                        [ match isSimulateActive model dispatch with
+                                  | Some (Ok simData), Some wSMod ->
+                                      Button.button
+                                          [ Button.Color IsSuccess
+                                            Button.OnClick(fun _ ->
+                                                simulate model wSMod dispatch simData
+                                                ChangeRightTab WaveSim |> dispatch) ]
+                                  | Some (Error err), _ -> 
+                                      Button.button
+                                          [ Button.OnClick(fun _ ->
+                                                Some err |> SetWSError |> dispatch
+                                                ChangeRightTab WaveSim |> dispatch) ]
+                                  | _ -> Button.button []
+                                |> (fun but -> but [ str "Simulate >>" ]) ] 
                     ]
                 ]
                 Navbar.End.div [] [
@@ -1016,5 +802,4 @@
                 ]
             ]
         ]
-    ]
->>>>>>> 4bc557dc
+    ]