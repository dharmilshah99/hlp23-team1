﻿module DrawModelType


open CommonTypes
open DrawHelpers
open Fable.React
open Fable.React.Props
open Elmish
open Optics
open Node.ChildProcess

//--------------------------COMMON TYPES------------------------------//

/// Static 1D data defining position range within which the currently moved thing will "snap"
/// to fixed point (Snap).
type SnapData = {
    UpperLimit: float
    LowerLimit: float
    Snap: float
    /// DisplayLine may not be the same as Snap because when two symbols snap together the
    /// displayed line must go through the centre of each symbol, whereas the TopLeft 
    /// coordinate is the one which is snapped
    IndicatorPos: float
    }

/// Dynamic data used when a symbol is being snapped
type Snap = {
    UnSnapPosition: float
    SnapPosition: float
    SnapIndicatorPos: float
}
// lenses to access fields in above types
let unSnapPositon_ = Lens.create (fun s -> s.UnSnapPosition) (fun u s -> {s with UnSnapPosition = u})
let snapPosition_ = Lens.create (fun s -> s.SnapPosition) (fun u s -> {s with SnapPosition = u})
let snapIndicatorPos_ = Lens.create (fun s -> s.SnapIndicatorPos) (fun u s -> {s with SnapIndicatorPos = u})

/// All the 1D data needed to manage snapping of a moving symbol
type SnapInfo = {
    /// static data - set of "snap" positions
    SnapData: SnapData array 
    /// dynamic data - present if symbol is currently snapped
    SnapOpt: Snap option 
    }

// lenses to access fields in the above types
let snapData_ = Lens.create (fun inf -> inf.SnapData) (fun s inf -> {inf with SnapData = s})
let snapOpt_ = Lens.create (fun inf -> inf.SnapOpt) (fun s inf -> {inf with SnapOpt = s})

type SnapXY = {SnapX: SnapInfo; SnapY: SnapInfo}
let snapX_ = Lens.create (fun xy -> xy.SnapX) (fun s xy -> {xy with SnapX = s})
let snapY_ = Lens.create (fun xy -> xy.SnapY) (fun s xy -> {xy with SnapY = s})


/// ---------- SYMBOL TYPES ----------
module SymbolT =
    open Optics.Operators

    /// Represents the orientation of a wire segment or symbol flip
    type FlipType =  FlipHorizontal | FlipVertical
    type RotationType = RotateClockwise | RotateAntiClockwise

    /// Wraps around the input and output port id types
    type PortId = | InputId of InputPortId | OutputId of OutputPortId

    /// data structures defining where ports are put on symbol boundary
    /// strings here are used for port ids
    type PortMaps =
        {     
            /// Maps edge to list of ports on that edge, in correct order
            Order: Map<Edge, string list>
            /// Maps the port ids to which side of the component the port is on
            Orientation: Map<string, Edge>
        }

    let order_ = Lens.create (fun a -> a.Order) (fun s a -> {a with Order = s})
    let orientation_ = Lens.create (fun a -> a.Orientation) (fun s a -> {a with Orientation = s})

    /// data here changes how the symbol looks but has no other effect
    type ShowPorts = | ShowInput | ShowOutput | ShowBoth | ShowBothForPortMovement | ShowNone | ShowOneTouching of Port | ShowOneNotTouching of Port | ShowTarget  
    
    // HLP23 AUTHOR: BRYAN TAN
    type ShowCorners = | ShowAll | DontShow
    type AppearanceT =
        {
            // During various operations the ports on a symbol (input, output, or both types)
            // are highlighted as circles. This D.U. controls that.
            ShowPorts: ShowPorts
            ShowCorners: ShowCorners
            // appears not to be used now.
            HighlightLabel: bool
            /// symbol color is determined by symbol selected / not selected, or if there are errors.
            Colour: string
            /// translucent symbols are used uring symbol copy operations.
            Opacity: float  
        }

    /// This defines the colors used in teh drawblack, and therfore also the symbol color.
    type ThemeType =
        |White
        |Light
        |Colourful

    let showPorts_ = Lens.create (fun a -> a.ShowPorts) (fun s a -> {a with ShowPorts = s})
    // let showOutputPorts_ = Lens.create (fun a -> a.ShowOutputPorts) (fun s a -> {a with ShowOutputPorts = s})
    let showCorners_ = Lens.create (fun a -> a.ShowCorners) (fun s a -> {a with ShowCorners = s})
    let highlightLabel_ = Lens.create (fun a -> a.HighlightLabel) (fun s a -> {a with HighlightLabel = s})
    let colour_ = Lens.create (fun a -> a.Colour) (fun s a -> {a with Colour = s})
    let opacity_ = Lens.create (fun a -> a.Opacity) (fun s a -> {a with Opacity = s})


    /// Represents a symbol, that contains a component and all the other information needed to render it
    type Symbol =
        {
            /// Coordinates of the symbol's top left corner
            /// on component save/restore this is also X,Y on Component type.
            Pos: XYPos
        
            /// Width of the wires connected to input ports 0 & 1
            /// This is needed on the symbol only for  bus splitter and bus merge symbols
            /// These display the bit numbers of their connections.
            /// wire widths are calulated by width inference so these values are transient and
            /// need not be stored.
            InWidth0: int option
            InWidth1: int option

            /// the following fields define the position and size of the component label.
            /// labels will rotate when the symbol is rotated.
            /// labels can be manually adjusted, if not position is as default (for given rotation)
            LabelBoundingBox: BoundingBox
            LabelHasDefaultPos: bool
            LabelRotation: Rotation option
        
            /// this filed contains transient information that alters the appearance of the symbol
            Appearance: AppearanceT

            /// This, for convenience, is a copy of the component Id string, used as Id for symbol
            /// Thus symbol Id = component Id.
            /// It is unique within one design sheet.
            Id : ComponentId  

            /// This is the electrical component.
            /// When the component is loaded into draw block the position is kept as Pos field in symbol
            /// However H & W remain important, as the height and width of the symbol. This is anomalous.
            /// It would make sure sense for all geometric info to be in fields on the symbol.
            /// However X,Y,H,W are used (to some extent) in non-draw-block Issie code.
            /// NB HScale, VScale modify H,
            Component : Component  
            
            /// transient field to show if ports are being dragged in teh UI.
            Moving: bool
            /// determines whetehr the symbol or its contents (it it is a custom component) contain any clo9cked logic.
            /// used to display a clokc symbol
            IsClocked: bool
            /// determines whether symbol is rorated (in 90 degree increments) or flipped (reflected).
            STransform: STransform
            ReversedInputPorts: bool option

            /// These maps contain the order (on and edge), and the symbol edge, of each port.
            /// Edge positions are known from the component XYPos and H (height), W (width).
            /// Ports are located as fixed equidistant positions along each component edge dependent on number of ports.
            /// Therefore port position can be calculated from these maps and XYPos, H, W.
            PortMaps : PortMaps

            /// HScale & VScale modify default W (width)  and H (height) respectively if not None. They are changed by symbol property box.
            /// Horizontal symbol dimension = HScale*W etc
            /// They are currently used only on Custom Components and will not work on other omponents.
            HScale : float option
            /// HScale & VScale modify W and H respectively if not None.
            /// Vertical symbol dimension = VScale*H etc
            /// They are currently used only on Custom Components and will not work on other omponents.

            VScale : float option

            /// Option to represent a port that is being moved, if it's some, it contains the moving port's Id and its current position.
            /// dynamic info used in port move operation.
            MovingPort: Option<{|PortId:string; CurrPos: XYPos|}>
            /// dynamic info used in port move operation
            MovingPortTarget: (XYPos*XYPos) option

        }

    let appearance_ = Lens.create (fun a -> a.Appearance) (fun s a -> {a with Appearance = s})
    let portMaps_ = Lens.create (fun a -> a.PortMaps) (fun s a -> {a with PortMaps = s})
    let movingPort_ = Lens.create (fun a -> a.MovingPort) (fun s a -> {a with MovingPort = s})
    let movingPortTarget_ = Lens.create (fun a -> a.MovingPortTarget) (fun s a -> {a with MovingPortTarget = s})
    let component_ = Lens.create (fun a -> a.Component) (fun s a -> {a with Component = s})


    /// Represents all the symbols and ports on the sheet
    type Model = {
        Symbols: Map<ComponentId, Symbol>

        /// All the symbols currently on the clipboard
        CopiedSymbols: Map<ComponentId, Symbol>

        /// Contains all the input and output ports in the model (currently rendered)
        Ports: Map<string, Port>

        /// Contains all the inputports that have a wire connected to them.
        /// If a port is in the set, it is connected, otherwise it is not
        InputPortsConnected:  Set<InputPortId>

        /// Represents the number of wires connected to each output port in the model
        OutputPortsConnected: Map<OutputPortId, int>

        Theme: ThemeType
        }

    //----------------------------Message Type-----------------------------------//

    /// The different messages coming from sheet, normally represent events
    type Msg =
        | MouseMsg of MouseT
        | AddSymbol of (LoadedComponent list) * pos:XYPos * compType:ComponentType * lbl: string
        | CopySymbols of ComponentId list
        | DeleteSymbols of sIds:ComponentId list
        | ShowAllInputPorts | ShowAllOutputPorts | DeleteAllPorts
        | MoveSymbols of compList: ComponentId list * move: XYPos
        | MoveLabel of compId: ComponentId * move: XYPos
        | ShowPorts of ComponentId list
        | ShowCustomOnlyPorts of ComponentId list
        | SelectSymbols of ComponentId list// Issie interface
        | SymbolsHaveError of sIds: ComponentId list
        | ChangeLabel of sId : ComponentId * newLabel : string
        | PasteSymbols of sIds: ComponentId list
        | ColorSymbols of compList : ComponentId list * colour : HighLightColor
        | ErrorSymbols of errorIds: ComponentId list * selectIds: ComponentId list * isDragAndDrop: bool
        | ChangeNumberOfBits of compId:ComponentId * NewBits:int 
        | ChangeLsb of compId: ComponentId * NewBits:int64 
        | ChangeInputValue of compId: ComponentId * newVal: int
        | ChangeScale of compId:ComponentId * newScale:float * whichScale:ScaleAdjustment
        | ChangeConstant of compId: ComponentId * NewBits:int64 * NewText:string
        | ChangeBusCompare of compId: ComponentId * NewBits:uint32 * NewText:string
        | ChangeReversedInputs of compId: ComponentId
        | ChangeAdderComponent of compId: ComponentId * oldComp: Component * newComp: ComponentType
        | ChangeCounterComponent of compId: ComponentId * oldComp: Component * newComp: ComponentType
        | ResetModel // For Issie Integration
        | LoadComponents of  LoadedComponent list * Component list // For Issie Integration
        | WriteMemoryLine of ComponentId * int64 * int64 // For Issie Integration 
        | WriteMemoryType of ComponentId * ComponentType
        | UpdateMemory of ComponentId * (Memory1 -> Memory1)
        | RotateLeft of compList : ComponentId list * RotationType
        | Flip of compList: ComponentId list * orientation: FlipType
        /// Taking the input and..
        | MovePort of portId: string * move: XYPos
        | MovePortDone of portId: string * move: XYPos
        // HLP23 AUTHOR: BRYAN TAN
        | ShowCustomCorners of compList: ComponentId list
        | HideCustomCorners of compList: ComponentId list
        | ResizeSymbol of compId: ComponentId * corner: XYPos * move: XYPos
        | ResizeSymbolDone of compId: ComponentId * corner: XYPos * move: XYPos
        | SaveSymbols
        | SetTheme of ThemeType
             //------------------------Sheet interface message----------------------------//
        | UpdateBoundingBoxes

    
    let symbols_ = Lens.create (fun m -> m.Symbols) (fun s m -> {m with Symbols = s})
    let ports_ = Lens.create (fun m -> m.Ports) (fun w m -> {m with Ports = w})
    let symbolOf_ k = symbols_ >-> Map.valueForce_ "What? Symbol id lookup in model failed" k


        //------------------------------------------------------------------------//
    //------------------------------BusWire Types-----------------------------//
    //------------------------------------------------------------------------//
    
module BusWireT =

    type Orientation = | Vertical | Horizontal
    
    ///
    type SnapPosition = High | Mid | Low
    
    /// Represents how wires are rendered
    type WireType = Radial | Modern | Jump
    
    /// Represents how a wire segment is currently being routed
    type RoutingMode = Manual | Auto
    
    /// Used to represent a segment in a wire
    type Segment = 
        {
            Index: int
            Length : float
            WireId: ConnectionId
            /// List of offsets along a segment where jumps or intersects occur. Matches the sign of Length. Only used on horizontal segments.
            IntersectOrJumpList: float list
            Draggable : bool
            Mode : RoutingMode
        }
        with
            /// get SegmentID id for segment
            member inline this.GetId() = this.Index,this.WireId
            /// return true if segment length is 0 to within FP tolerance
            member inline this.IsZero() = abs this.Length < XYPos.epsilon
    
    /// Add absolute vertices to a segment
    type ASegment = {
            Start: XYPos
            End: XYPos
            Segment: Segment
        }
        with
            /// get SegmentID id for segment
            member inline this.GetId() = this.Segment.Index,this.Segment.WireId
            /// return true if segment length is 0 to within FP tolerance
            member inline this.IsZero() = abs this.Segment.Length < XYPos.epsilon

    
    type Wire =
        {
            WId: ConnectionId 
            InputPort: InputPortId
            OutputPort: OutputPortId
            Color: HighLightColor
            Width: int
            Segments: list<Segment>
            StartPos : XYPos
            InitialOrientation : Orientation
        }

    let segments_ = Lens.create (fun m -> m.Segments) (fun s m -> {m with Segments = s})
   
    
    /// Defines offsets used to render wire width text
    type TextOffset =
        static member yOffset = 7.
        static member xOffset = 1.
        static member xLeftOffset = 20.
    
    type Model =
        {
            Symbol: SymbolT.Model
            Wires: Map<ConnectionId, Wire>
            CopiedWires: Map<ConnectionId, Wire> 
            SelectedSegment: SegmentId option
            LastMousePos: XYPos
            ErrorWires: list<ConnectionId>
            Notifications: Option<string>
            Type : WireType
            ArrowDisplay: bool
            SnapToNet: bool
        }
    
    //----------------------------Message Type-----------------------------------//
    
    /// BusWire messages: see BusWire.update for more info
    type Msg =
        | Symbol of SymbolT.Msg // record containing messages from Symbol module
        | AddWire of (InputPortId * OutputPortId) // add a new wire between these ports to the model
        | BusWidths
        | CopyWires of list<ConnectionId>
        | DeleteWires of list<ConnectionId>
        | DeleteWiresOnPort of (Port option) list
        | SelectWires of list<ConnectionId>
        | UpdateWires of list<ComponentId> * XYPos
        | UpdateSymbolWires of ComponentId
        | DragSegment of SegmentId * MouseT
        | CoalesceWire of ConnectionId
        | ColorWires of list<ConnectionId> * HighLightColor
        | ErrorWires of list<ConnectionId>
        | ResetJumps of list<ConnectionId>
        | MakeJumps of list<ConnectionId>
        | UpdateWireDisplayType of WireType
        | ToggleArrowDisplay
        | ResetModel // For Issie Integration
        | LoadConnections of list<Connection> // For Issie Integration
        | UpdateConnectedWires of list<ComponentId> // rotate each symbol separately. TODO - rotate as group? Custom comps do not rotate
        | RerouteWire of string
        | ToggleSnapToNet

    open Optics
    open Operators
    let symbol_ = Lens.create (fun m -> m.Symbol) (fun w m -> {m with Symbol = w})
    let wires_ = Lens.create (fun m -> m.Wires) (fun w m -> {m with Wires = w})
    let wireOf_ k = wires_ >-> Map.valueForce_ "What? Symbol id lookup in model failed" k
    let symbolOf_ k = symbol_ >-> SymbolT.symbolOf_ k

module SheetT =

    /// Used to keep mouse movement (AKA velocity) info as well as position
    type XYPosMov = {
        Pos: XYPos
        Move: XYPos
        }

    let move_ = Lens.create (fun m -> m.Move) (fun w m -> {m with Move = w})
    let pos_ = Lens.create (fun m -> m.Pos) (fun w m -> {m with Pos = w})

    /// Used to keep track of what the mouse is on
    type MouseOn =
        | Label of CommonTypes.ComponentId
        | InputPort of CommonTypes.InputPortId * XYPos
        | OutputPort of CommonTypes.OutputPortId * XYPos
        | Component of CommonTypes.ComponentId
        | Connection of CommonTypes.ConnectionId
        | ComponentCorner of CommonTypes.ComponentId * XYPos * int
        | Canvas

    /// Keeps track of the current action that the user is doing
    type CurrentAction =
        | Selecting
        | InitialiseMoving of CommonTypes.ComponentId // In case user clicks on a component and never drags the mouse then we'll have saved the component that the user clicked on to reset any multi-selection to that component only.
        | InitialiseMovingLabel of CommonTypes.ComponentId
        | MovingSymbols
        | MovingLabel
        | DragAndDrop
        | Panning of offset: XYPos // panning sheet using shift/drag, offset = (initials) ScreenScrollPos + (initial) ScreenPage
        | MovingWire of SegmentId // Sends mouse messages on to BusWire
        | ConnectingInput of CommonTypes.InputPortId // When trying to connect a wire from an input
        | ConnectingOutput of CommonTypes.OutputPortId // When trying to connect a wire from an output
        | Scrolling // For Automatic Scrolling by moving mouse to edge to screen
        | Idle
        // ------------------------------ Issie Actions ---------------------------- //
        | InitialisedCreateComponent of LoadedComponent list * ComponentType * string
        | MovingPort of portId: string//?? should it have the port id?
        | ResizingSymbol of CommonTypes.ComponentId * XYPos

    type UndoAction =
        | MoveBackSymbol of CommonTypes.ComponentId List * XYPos
        | UndoPaste of CommonTypes.ComponentId list



    /// Keeps track of what cursor to show
    type CursorType =
        | Default
        | ClickablePort
        | NoCursor
        | Spinner
        | GrabWire
        | GrabLabel
        | GrabSymbol
        | Grabbing
        | ResizeNESW // HLP23 AUTHOR: BRYAN TAN 
        | ResizeNWSE
    with
        member this.Text() = 
            match this with
            | Default -> "default"
            | ClickablePort -> "move"
            | NoCursor -> "none"
            | Spinner -> "wait"
            | GrabWire -> "crosshair"
            | GrabSymbol -> "cell"
            | GrabLabel -> "grab"
            | Grabbing -> "grabbing"
            | ResizeNESW -> "nesw-resize"   
            | ResizeNWSE -> "nwse-resize"

    /// For Keyboard messages
    type KeyboardMsg =
        | CtrlS | CtrlC | CtrlV | CtrlZ | CtrlY | CtrlA | CtrlW | AltC | AltV | AltZ | AltShiftZ | ZoomIn | ZoomOut | DEL | ESC

    type WireTypeMsg =
        | Jump | Radiussed | Modern

    type IssieInterfaceMsg =
        | ToggleArrows

    /// Possible fields that may (or may not) be used in a dialog popup.
    type PopupDialogData = {
        Text : string option;
        Int : int option;
        Int2: int64 option
    }

    type Arrange = | AlignSymbols | DistributeSymbols

    type CompilationStage =
        | Completed of int
        | InProgress of int
        | Failed
        | Queued
    
    type CompilationStageLabel =
        | Synthesis
        | PlaceAndRoute
        | Generate
        | Upload

    type CompileStatus = {
        Synthesis: CompilationStage;
        PlaceAndRoute: CompilationStage;
        Generate: CompilationStage;
        Upload: CompilationStage;
    }

    type Msg =
        | Wire of BusWireT.Msg
        | KeyPress of KeyboardMsg
        | ToggleGrid
        | KeepZoomCentered of XYPos
        | MouseMsg of MouseT
        | UpdateBoundingBoxes
        | UpdateSingleBoundingBox of ComponentId
        | UpdateScrollPos of XYPos
        | UpdateScrollPosFromCanvas of dispatch: ( Msg -> Unit)
        | ManualKeyUp of string // For manual key-press checking, e.g. CtrlC
        | ManualKeyDown of string // For manual key-press checking, e.g. CtrlC
        | CheckAutomaticScrolling
        | DoNothing
        // ------------------- Popup Dialog Management Messages----------------------//
        | ShowPopup of ((Msg -> Unit) -> PopupDialogData -> ReactElement)
        | ClosePopup
        | SetPopupDialogText of string option
        | SetPopupDialogInt of int option
        // ------------------- Issie Interface Messages ----------------------
        | InitialiseCreateComponent of LoadedComponent list * ComponentType * string // Need to initialise for drag-and-drop
        | FlushCommandStack
        | ResetModel
        | UpdateSelectedWires of ConnectionId list * bool
        | ColourSelection of compIds : ComponentId list * connIds : ConnectionId list * colour : HighLightColor
        | PortMovementStart
        | PortMovementEnd
        | ResetSelection
        | ToggleNet of CanvasState //This message does nothing in sheet, but will be picked up by the update function
        | SelectWires of ConnectionId list
        | SetSpinner of bool
        | Rotate of SymbolT.RotationType
        | Flip of SymbolT.FlipType
        | Arrangement of Arrange
        | RotateLabels
        | WireType of WireTypeMsg
        | IssieInterface of IssieInterfaceMsg
        | MovePort of MouseT //different from mousemsg because ctrl pressed too
        | SaveSymbols
        // ------------------- Compilation and Debugging ----------------------
        | StartCompiling of path: string * name: string * profile: Verilog.CompilationProfile
        | StartCompilationStage of CompilationStageLabel * path: string * name: string * profile: Verilog.CompilationProfile
        | StopCompilation
        | TickCompilation of float
        | FinishedCompilationStage
        | DebugSingleStep
        | DebugStepAndRead of parts: int 
        | DebugRead of parts: int 
        | OnDebugRead of data: int * viewer: int
        | DebugConnect
        | DebugDisconnect
        | DebugUpdateMapping of string array
        | DebugContinue
        | DebugPause
        | SetDebugDevice of string
        | TestPortReorder
        | TestSmartChannel
        | TestPortPosition
<<<<<<< HEAD
        | ToggleSnapToNet
=======
        | BeautifySheet
>>>>>>> 5a0ed287


    type ReadLog = | ReadLog of int

    type DebugState =
        | NotDebugging
        | Paused
        | Running

    type Model = {
        Wire: BusWireT.Model
        // function to create popup pane if present
        PopupViewFunc : ((Msg -> Unit) -> PopupDialogData -> Fable.React.ReactElement) option
        // data to populate popup (may not all be used)
        PopupDialogData : PopupDialogData
        BoundingBoxes: Map<CommonTypes.ComponentId, BoundingBox>
        LastValidBoundingBoxes: Map<CommonTypes.ComponentId, BoundingBox>
        SelectedLabel: CommonTypes.ComponentId option
        SelectedComponents: CommonTypes.ComponentId List
        SelectedWires: CommonTypes.ConnectionId list
        NearbyComponents: CommonTypes.ComponentId list
        ErrorComponents: CommonTypes.ComponentId list
        DragToSelectBox: BoundingBox
        ConnectPortsLine: XYPos * XYPos // Visual indicator for connecting ports, defines two vertices to draw a line in-between.
        TargetPortId: string // Keeps track of if a target port has been found for connecting two wires in-between.
        Action: CurrentAction
        ShowGrid: bool // Always true at the moment, kept in-case we want an optional grid
        //Theme: ThemeType
        CursorType: CursorType
        LastValidPos: XYPos
        SnapSymbols: SnapXY
        SnapSegments: SnapXY
        CurrentKeyPresses: Set<string> // For manual key-press checking, e.g. CtrlC
        /// how X,Y coordinates throughout draw block are scaled into screen pixels.
        /// All unscaled dimensions (screen pixels) have Screen prepended to name.
        Zoom: float
        /// the size of teh canvas in DrawBlock units
        CanvasSize: float // how large is the circuit canvas - can be changed dynamically
        TmpModel: Model Option
        UndoList: Model List
        RedoList: Model List
        AutomaticScrolling: bool // True if mouse is near the edge of the screen and is currently scrolling. This improved performance for manual scrolling with mouse wheel (don't check for automatic scrolling if there is no reason to)
        /// html scrolling position: this is in screen pixels, draw block X,Y values are 1/model.Zoom of this
        ScreenScrollPos: XYPos // copies HTML canvas scrolling position: (canvas.scrollLeft,canvas.scrollTop)
        /// this is Drawblock X,Y values
        LastMousePos: XYPos // For Symbol Movement
        ScrollingLastMousePos: XYPosMov // For keeping track of mouse movement when scrolling. Can't use LastMousePos as it's used for moving symbols (won't be able to move and scroll symbols at same time)
        LastMousePosForSnap: XYPos
        MouseCounter: int
        CtrlKeyDown : bool
        ScrollUpdateIsOutstanding: bool
        PrevWireSelection : ConnectionId list
        Compiling: bool
        CompilationStatus: CompileStatus
        CompilationProcess: ChildProcess option
        DebugState: DebugState
        DebugData: int list
        DebugMappings: string array
        DebugIsConnected: bool
        DebugDevice: string option
        }
    
    open Operators
    let wire_ = Lens.create (fun m -> m.Wire) (fun w m -> {m with Wire = w})
    let selectedComponents_ = Lens.create (fun m -> m.SelectedComponents) (fun sc m -> {m with SelectedComponents = sc})
    let selectedWires_ = Lens.create (fun m -> m.SelectedWires) (fun sw m -> {m with SelectedWires = sw})
    let boundingBoxes_ = Lens.create (fun m -> m.BoundingBoxes) (fun bb m -> {m with BoundingBoxes = bb})

    let wires_ = wire_ >-> BusWireT.wires_
    let symbol_ = wire_ >-> BusWireT.symbol_
    let symbols_ = wire_ >-> BusWireT.symbol_ >-> SymbolT.symbols_
    let symbolOf_ k = symbol_ >-> SymbolT.symbolOf_ k

    let scrollingLastMousePos_ = Lens.create (fun m -> m.ScrollingLastMousePos) (fun w m -> {m with ScrollingLastMousePos = w})
    let lastMousePos_ = Lens.create (fun m -> m.LastMousePos) (fun w m -> {m with LastMousePos = w})
    let screenScrollPos_ = Lens.create (fun m -> m.ScreenScrollPos) (fun w m -> {m with ScreenScrollPos = w})
    let lastMousePosForSnap_ = Lens.create (fun m -> m.LastMousePosForSnap) (fun w m -> {m with LastMousePosForSnap = w})
    let canvasSize_ = Lens.create (fun m -> m.CanvasSize) (fun w m -> {m with CanvasSize = w})

<|MERGE_RESOLUTION|>--- conflicted
+++ resolved
@@ -544,11 +544,8 @@
         | TestPortReorder
         | TestSmartChannel
         | TestPortPosition
-<<<<<<< HEAD
         | ToggleSnapToNet
-=======
         | BeautifySheet
->>>>>>> 5a0ed287
 
 
     type ReadLog = | ReadLog of int
