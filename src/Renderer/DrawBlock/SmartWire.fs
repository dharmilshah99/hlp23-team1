--- conflicted
+++ resolved
@@ -204,7 +204,7 @@
 
     match intersectingWires with
     | [] -> pos
-    | [ w ] when w.WId = wire.WId -> pos
+    | [ (w, _) ] when w.WId = wire.WId -> pos
     | _ ->
         let newPos = updatePos pos direction Constants.minWireSeparation
         findMinWireSeparation model newPos wire direction
@@ -265,11 +265,7 @@
         let tryShiftUpWire =
             let topBoundBox =
                 intersectedBoxes
-<<<<<<< HEAD
                 |> List.sortWith (fun (_, box1) (_, box2) ->
-=======
-                |> List.map (fun (_compID, box) ->
->>>>>>> 5a0ed287
                     match wire.InitialOrientation with
                     | Horizontal -> compare box1.TopLeft.Y box2.TopLeft.Y
                     | Vertical -> compare box1.TopLeft.X box2.TopLeft.X)
@@ -300,11 +296,7 @@
         let tryShiftDownWire =
             let bottomBoundBox =
                 intersectedBoxes
-<<<<<<< HEAD
                 |> List.sortWith (fun (_, box1) (_, box2) ->
-=======
-                |> List.map (fun (_compID, box) ->
->>>>>>> 5a0ed287
                     match wire.InitialOrientation with
                     | Horizontal -> compare (box1.TopLeft.Y + box1.H) (box2.TopLeft.Y + box2.H)
                     | Vertical -> compare (box1.TopLeft.X + box1.W) (box2.TopLeft.X + box2.W))
@@ -357,11 +349,7 @@
                 tryShiftHorizontalSeg model upShiftedWireIntersections tryShiftUpWire (callsLeft - 1)
 
 //------------------------------------------------------------------------//
-<<<<<<< HEAD
 //-----------------------------Snapping to Net----------------------------//
-=======
-//-------------------------------Snapping to Net--------------------------//
->>>>>>> 5a0ed287
 //------------------------------------------------------------------------//
 
 let getWireVertices (wire: Wire) =
@@ -377,23 +365,12 @@
     | None, _ -> wireToRoute // If wire is not in net, return original wire
     | _, n when n <> 5 && n <> 7 -> wireToRoute // If wire is not 5 or 7 seg, return original wire
     | Some(_, netlist), _ ->
-<<<<<<< HEAD
         // Take first wire in netlist as reference wire for snapping
         let refWire = netlist.Head |> snd
         let refWireVertices = getWireVertices refWire
 
         let wireToRouteStartPos, wireToRouteEndPos = getStartAndEndWirePos wireToRoute
         let _, refEndPos = getStartAndEndWirePos refWire
-=======
-        let otherWiresInNet =
-            netlist |> List.filter (fun (connID, _) -> connID <> wireToRoute.WId)
-        // Take first wire in netlist as reference wire for snapping
-        let refWire = otherWiresInNet.Head |> snd
-        let refWireVertices = getWireVertices refWire
-
-        let wireToRouteStartPos, wireToRouteEndPos = getStartAndEndWirePos wireToRoute
-        let refStartPos, refEndPos = getStartAndEndWirePos refWire
->>>>>>> 5a0ed287
 
         let firstBendPos = refWireVertices[3]
         let horizontalSegLength = refWire.Segments[2].Length
@@ -402,7 +379,6 @@
             (wireToRouteEndPos.X - wireToRouteStartPos.X) < horizontalSegLength / 2.
 
         let numOfSegsToCopy =
-<<<<<<< HEAD
 
             let simpleCase =
                 match wireToRouteEndPos.X < firstBendPos.X, isHorizontalSegTooShort with
@@ -417,23 +393,6 @@
                 | (false, false) -> if wireToRouteEndPos.X < firstBendPos.X then 2 else 3
                 | _ -> simpleCase
             | 7 -> simpleCase
-=======
-            match refWire.Segments.Length with
-            | 5 ->
-                match firstBendPos.Y < refEndPos.Y, firstBendPos.Y > wireToRouteEndPos.Y with
-                | true, true -> if wireToRouteEndPos.X < firstBendPos.X then 2 else 3
-                | false, false -> if wireToRouteEndPos.X < firstBendPos.X then 1 else 2
-                | _ ->
-                    match wireToRouteEndPos.X < firstBendPos.X, isHorizontalSegTooShort with
-                    | true, true -> 1
-                    | true, false -> 2
-                    | false, _ -> 3
-            | 7 ->
-                match wireToRouteEndPos.X < firstBendPos.X, isHorizontalSegTooShort with
-                | _, true -> 1
-                | true, false -> 2
-                | false, false -> 3
->>>>>>> 5a0ed287
             | _ -> 0 // Not implemented for ref wires that are not 5 or 7 seg
 
         let newSegments =
@@ -493,7 +452,6 @@
         | Horizontal -> snapToNet model initialWire
         | Vertical -> initialWire
 
-<<<<<<< HEAD
     // Snapping to Net only implemented for one orientation
     let snappedToNetWire =
         match model.SnapToNet, wire.InitialOrientation with
@@ -501,8 +459,6 @@
         | _, Vertical -> initialWire
         | true, Horizontal -> snapToNet model initialWire
 
-=======
->>>>>>> 5a0ed287
     let intersectedBoxes = findWireSymbolIntersections model snappedToNetWire
 
     match intersectedBoxes.Length with
