--- conflicted
+++ resolved
@@ -39,7 +39,7 @@
 - `Symbol.fs`
     - Adds helper `getPortOrientationFrmPortIdStr`.
 
-<<<<<<< HEAD
+
 # Smart Custom Symbol Sizing 
 Jian Fu Eng (jfe20)
 
@@ -72,7 +72,7 @@
     - `getStartAndEndWirePos`: Return the start and end positions of a wire.
 - `SmartWire.fs`
     - Module that implements smart wire autoroute algorithm.
-=======
+
 # Smart Channel
 Derek Lai (ddl20)
 
@@ -81,4 +81,3 @@
 - `SmartHelpers.fs` - To add helpers which detect overlap.
 - `SheetUpdate.fs` - To add horizontal channel generation.
 - `SheetUpdateHelpers.fs` - To add horizontal channel generation.
->>>>>>> 1a318d17
